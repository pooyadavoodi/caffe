--- conflicted
+++ resolved
@@ -17,14 +17,9 @@
 #   Caffe_HAVE_CUDNN   - signals about cuDNN support
 #   Caffe_HAVE_CNMEM   - signals about CNMeM support
 # 
-<<<<<<< HEAD
-# OpenCV dependency (optional)
-#
-=======
 #
 #
 # OpenCV dependency
->>>>>>> 350658de
 
 if(@USE_OPENCV@)
   if(NOT OpenCV_FOUND)
