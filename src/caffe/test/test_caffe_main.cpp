--- conflicted
+++ resolved
@@ -51,14 +51,10 @@
   cudaGetDevice(&device);
   cout << "Current device id: " << device << endl;
   cudaGetDeviceProperties(&CAFFE_TEST_CUDA_PROP, device);
-<<<<<<< HEAD
+
   cout << "Current device name: " << CAFFE_TEST_CUDA_PROP.name << endl;
 
-  caffe::MemoryHandlerActivator activator(devices);
-=======
   caffe::gpu_memory::arena arena(devices);
->>>>>>> 906002c1
-
 #endif
   // invoke the test.
   return RUN_ALL_TESTS();
