--- conflicted
+++ resolved
@@ -14,7 +14,7 @@
 namespace caffe {
 
 // Forward declare kernel functions
-template <typename Dtype, typename Mtype>
+template <typename Dtype>
 __global__ void im2col_gpu_kernel(const int n, const Dtype* data_im,
     const int height, const int width, const int kernel_h, const int kernel_w,
     const int pad_h, const int pad_w,
@@ -37,18 +37,12 @@
  protected:
   Im2colKernelTest()
         // big so launches > 1024 threads
-<<<<<<< HEAD
-      : blob_bottom_(new Blob<Dtype>(5, 500, 10, 10)),
-        blob_kernel_shape_(new Blob<int>()),
-        blob_stride_(new Blob<int>()),
-        blob_pad_(new Blob<int>()),
-        blob_top_(new Blob<Dtype>()),
-        blob_top_cpu_(new Blob<Dtype>()) {
-=======
       : blob_bottom_(new Blob<Dtype,Mtype>(5, 500, 10, 10)),
+        blob_kernel_shape_(new Blob<int,int>()),
+        blob_stride_(new Blob<int,int>()),
+        blob_pad_(new Blob<int,int>()),
         blob_top_(new Blob<Dtype,Mtype>()),
         blob_top_cpu_(new Blob<Dtype,Mtype>()) {
->>>>>>> 444a3ab3
     FillerParameter filler_param;
     GaussianFiller<Dtype,Mtype> filler(filler_param);
     filler.Fill(this->blob_bottom_);
@@ -82,18 +76,12 @@
     delete blob_pad_;
   }
 
-<<<<<<< HEAD
-  Blob<int>* const blob_kernel_shape_;
-  Blob<int>* const blob_stride_;
-  Blob<int>* const blob_pad_;
-  Blob<Dtype>* const blob_bottom_;
-  Blob<Dtype>* const blob_top_;
-  Blob<Dtype>* const blob_top_cpu_;
-=======
+  Blob<int,int>* const blob_kernel_shape_;
+  Blob<int,int>* const blob_stride_;
+  Blob<int,int>* const blob_pad_;
   Blob<Dtype,Mtype>* const blob_bottom_;
   Blob<Dtype,Mtype>* const blob_top_;
   Blob<Dtype,Mtype>* const blob_top_cpu_;
->>>>>>> 444a3ab3
   int height_;
   int width_;
   int channels_;
@@ -106,13 +94,9 @@
 
 TYPED_TEST_CASE(Im2colKernelTest, TestDtypes);
 
-<<<<<<< HEAD
 TYPED_TEST(Im2colKernelTest, Test2D) {
-=======
-TYPED_TEST(Im2colKernelTest, TestGPU) {
   typedef typename TypeParam::Dtype Dtype;
   typedef typename TypeParam::Mtype Mtype;
->>>>>>> 444a3ab3
   // Reshape the blobs to correct size for im2col output
   this->blob_top_->Reshape(this->blob_bottom_->num(),
           this->channels_ * this->kernel_size_ * this->kernel_size_,
@@ -146,7 +130,7 @@
     for (int n = 0; n < this->blob_bottom_->num(); ++n) {
       int grid_dim = default_grid_dim/grid_div;
       // NOLINT_NEXT_LINE(whitespace/operators)
-      im2col_gpu_kernel<Dtype,Mtype><<<grid_dim, CAFFE_CUDA_NUM_THREADS>>>(
+      im2col_gpu_kernel<Dtype><<<grid_dim, CAFFE_CUDA_NUM_THREADS>>>(
         num_kernels, bottom_data + this->blob_bottom_->offset(n),
         this->height_, this->width_, this->kernel_size_, this->kernel_size_,
         this->pad_, this->pad_, this->stride_, this->stride_,
@@ -168,6 +152,8 @@
 }
 
 TYPED_TEST(Im2colKernelTest, TestND) {
+  typedef typename TypeParam::Dtype Dtype;
+  typedef typename TypeParam::Mtype Mtype;
   // Reshape the blobs to correct size for im2col output
   this->blob_top_->Reshape(this->blob_bottom_->num(),
       this->channels_ * this->kernel_size_ * this->kernel_size_,
@@ -176,12 +162,12 @@
 
   this->blob_top_cpu_->ReshapeLike(*this->blob_top_);
 
-  const TypeParam* bottom_data_cpu = this->blob_bottom_->cpu_data();
-  TypeParam* top_data_cpu = this->blob_top_cpu_->mutable_cpu_data();
+  const Dtype* bottom_data_cpu = this->blob_bottom_->cpu_data();
+  Dtype* top_data_cpu = this->blob_top_cpu_->mutable_cpu_data();
 
   // CPU Version
   for (int n = 0; n < this->blob_bottom_->num(); ++n) {
-    im2col_nd_cpu(bottom_data_cpu + this->blob_bottom_->offset(n), 2,
+    im2col_nd_cpu<Dtype,Mtype>(bottom_data_cpu + this->blob_bottom_->offset(n), 2,
         this->blob_bottom_->shape().data() + 1,
         this->blob_top_cpu_->shape().data() + 1,
         this->blob_kernel_shape_->cpu_data(),
@@ -192,15 +178,15 @@
   // GPU version
   int num_kernels = this->channels_ * this->height_col_ * this->width_col_;
   int default_grid_dim = CAFFE_GET_BLOCKS(num_kernels);
-  const TypeParam* bottom_data_gpu = this->blob_bottom_->gpu_data();
+  const Dtype* bottom_data_gpu = this->blob_bottom_->gpu_data();
 
   // Launch with different grid sizes
   for (int grid_div = 2; grid_div <= 8; grid_div++) {
     for (int n = 0; n < this->blob_bottom_->num(); ++n) {
       const int grid_dim = default_grid_dim / grid_div;
-      TypeParam* top_data_gpu = this->blob_top_->mutable_gpu_data();
+      Dtype* top_data_gpu = this->blob_top_->mutable_gpu_data();
       // NOLINT_NEXT_LINE(whitespace/operators)
-      im2col_nd_gpu_kernel<TypeParam, 2><<<grid_dim, CAFFE_CUDA_NUM_THREADS>>>(
+      im2col_nd_gpu_kernel<Dtype, 2><<<grid_dim, CAFFE_CUDA_NUM_THREADS>>>(
           num_kernels, bottom_data_gpu + this->blob_bottom_->offset(n),
           this->blob_bottom_->gpu_shape() + 1, this->blob_top_->gpu_shape() + 1,
           this->blob_kernel_shape_->gpu_data(), this->blob_pad_->gpu_data(),
@@ -211,8 +197,8 @@
 
     // Compare results against CPU version
     for (int i = 0; i < this->blob_top_->count(); ++i) {
-      TypeParam cpuval = top_data_cpu[i];
-      TypeParam gpuval = this->blob_top_->cpu_data()[i];
+      Dtype cpuval = top_data_cpu[i];
+      Dtype gpuval = this->blob_top_->cpu_data()[i];
       EXPECT_EQ(cpuval, gpuval);
       if (cpuval != gpuval) {
         break;
