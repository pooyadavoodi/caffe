#include <map>
#include <string>

#include "boost/scoped_ptr.hpp"
#include "gtest/gtest.h"

#include "caffe/common.hpp"
#include "caffe/layer.hpp"
#include "caffe/layer_factory.hpp"
#include "caffe/util/db.hpp"
#include "caffe/util/io.hpp"

#include "caffe/test/test_caffe_main.hpp"

namespace caffe {

template <typename TypeParam>
class LayerFactoryTest : public MultiDeviceTest<TypeParam> {};

TYPED_TEST_CASE(LayerFactoryTest, TestDtypesAndDevices);

TYPED_TEST(LayerFactoryTest, TestCreateLayer) {
  typedef typename TypeParam::Dtype Dtype;
<<<<<<< HEAD
  typename LayerRegistry<Dtype>::CreatorRegistry& registry =
      LayerRegistry<Dtype>::Registry();
  shared_ptr<Layer<Dtype> > layer;
  for (typename LayerRegistry<Dtype>::CreatorRegistry::iterator iter =
=======
  typedef typename TypeParam::Mtype Mtype;

  typename LayerRegistry<Dtype,Mtype>::CreatorRegistry& registry =
      LayerRegistry<Dtype,Mtype>::Registry();
  shared_ptr<Layer<Dtype,Mtype> > layer;
  for (typename LayerRegistry<Dtype,Mtype>::CreatorRegistry::iterator iter =
>>>>>>> 444a3ab3
       registry.begin(); iter != registry.end(); ++iter) {
    // Special case: PythonLayer is checked by pytest
    if (iter->first == "Python") { continue; }
    LayerParameter layer_param;
    // Data layers expect a DB
    if (iter->first == "Data") {
<<<<<<< HEAD
#ifdef USE_LEVELDB
=======
>>>>>>> 444a3ab3
      string tmp;
      MakeTempDir(&tmp);
      boost::scoped_ptr<db::DB> db(db::GetDB(DataParameter_DB_LEVELDB));
      db->Open(tmp, db::NEW);
      db->Close();
      layer_param.mutable_data_param()->set_source(tmp);
<<<<<<< HEAD
#else
      continue;
#endif  // USE_LEVELDB
=======
>>>>>>> 444a3ab3
    }
    layer_param.set_type(iter->first);
    layer = LayerRegistry<Dtype,Mtype>::CreateLayer(layer_param);
    EXPECT_EQ(iter->first, layer->type());
  }
}

}  // namespace caffe<|MERGE_RESOLUTION|>--- conflicted
+++ resolved
@@ -21,41 +21,27 @@
 
 TYPED_TEST(LayerFactoryTest, TestCreateLayer) {
   typedef typename TypeParam::Dtype Dtype;
-<<<<<<< HEAD
-  typename LayerRegistry<Dtype>::CreatorRegistry& registry =
-      LayerRegistry<Dtype>::Registry();
-  shared_ptr<Layer<Dtype> > layer;
-  for (typename LayerRegistry<Dtype>::CreatorRegistry::iterator iter =
-=======
   typedef typename TypeParam::Mtype Mtype;
-
   typename LayerRegistry<Dtype,Mtype>::CreatorRegistry& registry =
       LayerRegistry<Dtype,Mtype>::Registry();
   shared_ptr<Layer<Dtype,Mtype> > layer;
   for (typename LayerRegistry<Dtype,Mtype>::CreatorRegistry::iterator iter =
->>>>>>> 444a3ab3
        registry.begin(); iter != registry.end(); ++iter) {
     // Special case: PythonLayer is checked by pytest
     if (iter->first == "Python") { continue; }
     LayerParameter layer_param;
     // Data layers expect a DB
     if (iter->first == "Data") {
-<<<<<<< HEAD
 #ifdef USE_LEVELDB
-=======
->>>>>>> 444a3ab3
       string tmp;
       MakeTempDir(&tmp);
       boost::scoped_ptr<db::DB> db(db::GetDB(DataParameter_DB_LEVELDB));
       db->Open(tmp, db::NEW);
       db->Close();
       layer_param.mutable_data_param()->set_source(tmp);
-<<<<<<< HEAD
 #else
       continue;
 #endif  // USE_LEVELDB
-=======
->>>>>>> 444a3ab3
     }
     layer_param.set_type(iter->first);
     layer = LayerRegistry<Dtype,Mtype>::CreateLayer(layer_param);
