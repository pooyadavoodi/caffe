#include <algorithm>
#include <cstring>
#include <vector>

#include "gtest/gtest.h"

#include "caffe/blob.hpp"
#include "caffe/common.hpp"
#include "caffe/filler.hpp"
#include "caffe/vision_layers.hpp"

#include "caffe/test/test_caffe_main.hpp"
#include "caffe/test/test_gradient_check_util.hpp"

using std::min;
using std::max;

namespace caffe {

template <typename TypeParam>
class LRNLayerTest : public MultiDeviceTest<TypeParam> {
  typedef typename TypeParam::Dtype Dtype;
  typedef typename TypeParam::Mtype Mtype;

 protected:
  LRNLayerTest()
      : epsilon_(Get<Dtype>(1e-5)),
        blob_bottom_(new Blob<Dtype,Mtype>()),
        blob_top_(new Blob<Dtype,Mtype>()) {}
  virtual void SetUp() {
    Caffe::set_random_seed(1701);
    blob_bottom_->Reshape(2, 7, 3, 3);
    // fill the values
    FillerParameter filler_param;
    GaussianFiller<Dtype,Mtype> filler(filler_param);
    filler.Fill(this->blob_bottom_);
    blob_bottom_vec_.push_back(blob_bottom_);
    blob_top_vec_.push_back(blob_top_);
  }
  virtual ~LRNLayerTest() { delete blob_bottom_; delete blob_top_; }
  void ReferenceLRNForward(const Blob<Dtype,Mtype>& blob_bottom,
      const LayerParameter& layer_param, Blob<Dtype,Mtype>* blob_top);

  Dtype epsilon_;
  Blob<Dtype,Mtype>* const blob_bottom_;
  Blob<Dtype,Mtype>* const blob_top_;
  vector<Blob<Dtype,Mtype>*> blob_bottom_vec_;
  vector<Blob<Dtype,Mtype>*> blob_top_vec_;
};

template <typename TypeParam>
void LRNLayerTest<TypeParam>::ReferenceLRNForward(
    const Blob<Dtype,Mtype>& blob_bottom, const LayerParameter& layer_param,
    Blob<Dtype,Mtype>* blob_top) {
  typedef typename TypeParam::Dtype Dtype;
  typedef typename TypeParam::Mtype Mtype;
  blob_top->Reshape(blob_bottom.num(), blob_bottom.channels(),
      blob_bottom.height(), blob_bottom.width());
  Dtype* top_data = blob_top->mutable_cpu_data();
  LRNParameter lrn_param = layer_param.lrn_param();
  Mtype alpha = lrn_param.alpha();
  Mtype beta = lrn_param.beta();
  int size = lrn_param.local_size();
  switch (lrn_param.norm_region()) {
  case LRNParameter_NormRegion_ACROSS_CHANNELS:
    for (int n = 0; n < blob_bottom.num(); ++n) {
      for (int c = 0; c < blob_bottom.channels(); ++c) {
        for (int h = 0; h < blob_bottom.height(); ++h) {
          for (int w = 0; w < blob_bottom.width(); ++w) {
            int c_start = c - (size - 1) / 2;
            int c_end = min(c_start + size, blob_bottom.channels());
            c_start = max(c_start, 0);
            Mtype scale = 1.;
            for (int i = c_start; i < c_end; ++i) {
              Mtype value = Get<Mtype>(blob_bottom.data_at(n, i, h, w));
              scale += value * value * alpha / size;
            }
            *(top_data + blob_top->offset(n, c, h, w)) =
              Get<Dtype>( Get<Mtype>(blob_bottom.data_at(n, c, h, w)) / pow(scale, beta));
          }
        }
      }
    }
    break;
  case LRNParameter_NormRegion_WITHIN_CHANNEL:
    for (int n = 0; n < blob_bottom.num(); ++n) {
      for (int c = 0; c < blob_bottom.channels(); ++c) {
        for (int h = 0; h < blob_bottom.height(); ++h) {
          int h_start = h - (size - 1) / 2;
          int h_end = min(h_start + size, blob_bottom.height());
          h_start = max(h_start, 0);
          for (int w = 0; w < blob_bottom.width(); ++w) {
            Mtype scale = 1.;
            int w_start = w - (size - 1) / 2;
            int w_end = min(w_start + size, blob_bottom.width());
            w_start = max(w_start, 0);
            for (int nh = h_start; nh < h_end; ++nh) {
              for (int nw = w_start; nw < w_end; ++nw) {
                Mtype value = Get<Mtype>(blob_bottom.data_at(n, c, nh, nw));
                scale += value * value * alpha / (size * size);
              }
            }
            *(top_data + blob_top->offset(n, c, h, w)) =
              Get<Dtype>(Get<Mtype>(blob_bottom.data_at(n, c, h, w)) / pow(scale, beta));
          }
        }
      }
    }
    break;
  default:
    LOG(FATAL) << "Unknown normalization region.";
  }
}

TYPED_TEST_CASE(LRNLayerTest, TestDtypesAndDevices);

TYPED_TEST(LRNLayerTest, TestSetupAcrossChannels) {
  typedef typename TypeParam::Dtype Dtype;
  typedef typename TypeParam::Mtype Mtype;
  LayerParameter layer_param;
  LRNLayer<Dtype,Mtype> layer(layer_param);
  layer.SetUp(this->blob_bottom_vec_, this->blob_top_vec_);
  EXPECT_EQ(this->blob_top_->num(), 2);
  EXPECT_EQ(this->blob_top_->channels(), 7);
  EXPECT_EQ(this->blob_top_->height(), 3);
  EXPECT_EQ(this->blob_top_->width(), 3);
}

TYPED_TEST(LRNLayerTest, TestForwardAcrossChannels) {
  typedef typename TypeParam::Dtype Dtype;
  typedef typename TypeParam::Mtype Mtype;
  LayerParameter layer_param;
  LRNLayer<Dtype,Mtype> layer(layer_param);
  layer.SetUp(this->blob_bottom_vec_, this->blob_top_vec_);
  layer.Forward(this->blob_bottom_vec_, this->blob_top_vec_);
  Blob<Dtype,Mtype> top_reference;
  this->ReferenceLRNForward(*(this->blob_bottom_), layer_param,
      &top_reference);
  for (int i = 0; i < this->blob_bottom_->count(); ++i) {
    EXPECT_NEAR(Get<Mtype>(this->blob_top_->cpu_data()[i]), Get<Mtype>(top_reference.cpu_data()[i]),
                tol<Dtype>(Get<Mtype>(this->epsilon_)));
  }
}

TYPED_TEST(LRNLayerTest, TestForwardAcrossChannelsLargeRegion) {
  typedef typename TypeParam::Dtype Dtype;
  typedef typename TypeParam::Mtype Mtype;
  LayerParameter layer_param;
  layer_param.mutable_lrn_param()->set_local_size(15);
  LRNLayer<Dtype,Mtype> layer(layer_param);
  layer.SetUp(this->blob_bottom_vec_, this->blob_top_vec_);
  layer.Forward(this->blob_bottom_vec_, this->blob_top_vec_);
  Blob<Dtype,Mtype> top_reference;
  this->ReferenceLRNForward(*(this->blob_bottom_), layer_param,
      &top_reference);
  for (int i = 0; i < this->blob_bottom_->count(); ++i) {
    EXPECT_NEAR(Get<Mtype>(this->blob_top_->cpu_data()[i]), Get<Mtype>(top_reference.cpu_data()[i]),
        tol<Dtype>(Get<Mtype>(this->epsilon_)));
  }
}

TYPED_TEST(LRNLayerTest, TestGradientAcrossChannels) {
  typedef typename TypeParam::Dtype Dtype;
  typedef typename TypeParam::Mtype Mtype;
  LayerParameter layer_param;
  LRNLayer<Dtype,Mtype> layer(layer_param);
  GradientChecker<Dtype,Mtype> checker(Get<Dtype>(1e-2), Get<Dtype>(1e-2));
  layer.SetUp(this->blob_bottom_vec_, this->blob_top_vec_);
  layer.Forward(this->blob_bottom_vec_, this->blob_top_vec_);
  for (int i = 0; i < this->blob_top_->count(); ++i) {
    this->blob_top_->mutable_cpu_diff()[i] = Get<Dtype>(1.);
  }
  vector<bool> propagate_down(this->blob_bottom_vec_.size(), true);
  layer.Backward(this->blob_top_vec_, propagate_down,
                 this->blob_bottom_vec_);
  // for (int i = 0; i < this->blob_bottom_->count(); ++i) {
  //   std::cout << "CPU diff " << this->blob_bottom_->cpu_diff()[i]
  //       << std::endl;
  // }
  checker.CheckGradientExhaustive(&layer, this->blob_bottom_vec_,
      this->blob_top_vec_);
}

TYPED_TEST(LRNLayerTest, TestGradientAcrossChannelsLargeRegion) {
  typedef typename TypeParam::Dtype Dtype;
  typedef typename TypeParam::Mtype Mtype;
  LayerParameter layer_param;
  layer_param.mutable_lrn_param()->set_local_size(15);
  LRNLayer<Dtype,Mtype> layer(layer_param);
  GradientChecker<Dtype,Mtype> checker(Get<Dtype>(1e-2), Get<Dtype>(1e-2));
  layer.SetUp(this->blob_bottom_vec_, this->blob_top_vec_);
  layer.Forward(this->blob_bottom_vec_, this->blob_top_vec_);
  for (int i = 0; i < this->blob_top_->count(); ++i) {
    this->blob_top_->mutable_cpu_diff()[i] = Get<Dtype>(1.);
  }
  vector<bool> propagate_down(this->blob_bottom_vec_.size(), true);
  layer.Backward(this->blob_top_vec_, propagate_down,
                 this->blob_bottom_vec_);
  // for (int i = 0; i < this->blob_bottom_->count(); ++i) {
  //   std::cout << "CPU diff " << this->blob_bottom_->cpu_diff()[i]
  //       << std::endl;
  // }
  checker.CheckGradientExhaustive(&layer, this->blob_bottom_vec_,
      this->blob_top_vec_);
}

TYPED_TEST(LRNLayerTest, TestSetupWithinChannel) {
  typedef typename TypeParam::Dtype Dtype;
  typedef typename TypeParam::Mtype Mtype;
  LayerParameter layer_param;
  layer_param.mutable_lrn_param()->set_norm_region(
      LRNParameter_NormRegion_WITHIN_CHANNEL);
  layer_param.mutable_lrn_param()->set_local_size(3);
  LRNLayer<Dtype,Mtype> layer(layer_param);
  layer.SetUp(this->blob_bottom_vec_, this->blob_top_vec_);
  EXPECT_EQ(this->blob_top_->num(), 2);
  EXPECT_EQ(this->blob_top_->channels(), 7);
  EXPECT_EQ(this->blob_top_->height(), 3);
  EXPECT_EQ(this->blob_top_->width(), 3);
}

TYPED_TEST(LRNLayerTest, TestForwardWithinChannel) {
  typedef typename TypeParam::Dtype Dtype;
  typedef typename TypeParam::Mtype Mtype;
  LayerParameter layer_param;
  layer_param.mutable_lrn_param()->set_norm_region(
      LRNParameter_NormRegion_WITHIN_CHANNEL);
  layer_param.mutable_lrn_param()->set_local_size(3);
  LRNLayer<Dtype,Mtype> layer(layer_param);
  layer.SetUp(this->blob_bottom_vec_, this->blob_top_vec_);
  layer.Forward(this->blob_bottom_vec_, this->blob_top_vec_);
  Blob<Dtype,Mtype> top_reference;
  this->ReferenceLRNForward(*(this->blob_bottom_), layer_param,
      &top_reference);
  for (int i = 0; i < this->blob_bottom_->count(); ++i) {
    EXPECT_NEAR(Get<Mtype>(this->blob_top_->cpu_data()[i]), Get<Mtype>(top_reference.cpu_data()[i]),
                tol<Dtype>(Get<Mtype>(this->epsilon_)));
  }
}

TYPED_TEST(LRNLayerTest, TestGradientWithinChannel) {
  typedef typename TypeParam::Dtype Dtype;
  typedef typename TypeParam::Mtype Mtype;
  LayerParameter layer_param;
  layer_param.mutable_lrn_param()->set_norm_region(
      LRNParameter_NormRegion_WITHIN_CHANNEL);
  layer_param.mutable_lrn_param()->set_local_size(3);
  LRNLayer<Dtype,Mtype> layer(layer_param);
  GradientChecker<Dtype,Mtype> checker(Get<Dtype>(1e-2), Get<Dtype>(1e-2));
  layer.SetUp(this->blob_bottom_vec_, this->blob_top_vec_);
  layer.Forward(this->blob_bottom_vec_, this->blob_top_vec_);
  for (int i = 0; i < this->blob_top_->count(); ++i) {
    this->blob_top_->mutable_cpu_diff()[i] = Get<Dtype>(1.);
  }
  checker.CheckGradientExhaustive(&layer, this->blob_bottom_vec_,
      this->blob_top_vec_);
}

#ifdef USE_CUDNN
template <typename TypeParam>
class CuDNNLRNLayerTest : public GPUDeviceTest<TypeParam> {
  typedef typename TypeParam::Dtype Dtype;
  typedef typename TypeParam::Mtype Mtype;
 protected:
  CuDNNLRNLayerTest()
      : epsilon_(Get<Dtype>(1e-5)),
        blob_bottom_(new Blob<Dtype,Mtype>()),
        blob_top_(new Blob<Dtype,Mtype>()) {}
  virtual void SetUp() {
    Caffe::set_random_seed(1701);
    blob_bottom_->Reshape(2, 7, 3, 3);
    // fill the values
    FillerParameter filler_param;
    GaussianFiller<Dtype,Mtype> filler(filler_param);
    filler.Fill(this->blob_bottom_);
    blob_bottom_vec_.push_back(blob_bottom_);
    blob_top_vec_.push_back(blob_top_);
  }
  virtual ~CuDNNLRNLayerTest() { delete blob_bottom_; delete blob_top_; }
  void ReferenceLRNForward(const Blob<Dtype,Mtype>& blob_bottom,
      const LayerParameter& layer_param, Blob<Dtype,Mtype>* blob_top);

  Dtype epsilon_;
  Blob<Dtype,Mtype>* const blob_bottom_;
  Blob<Dtype,Mtype>* const blob_top_;
  vector<Blob<Dtype,Mtype>*> blob_bottom_vec_;
  vector<Blob<Dtype,Mtype>*> blob_top_vec_;
};

template <typename TypeParam>
void CuDNNLRNLayerTest<TypeParam>::ReferenceLRNForward(
    const Blob<Dtype,Mtype>& blob_bottom, const LayerParameter& layer_param,
    Blob<Dtype,Mtype>* blob_top) {
  blob_top->Reshape(blob_bottom.num(), blob_bottom.channels(),
      blob_bottom.height(), blob_bottom.width());
  Dtype* top_data = blob_top->mutable_cpu_data();
  LRNParameter lrn_param = layer_param.lrn_param();
  Dtype alpha = Get<Dtype>(lrn_param.alpha());
  Dtype beta = Get<Dtype>(lrn_param.beta());
  int size = lrn_param.local_size();
  switch (lrn_param.norm_region()) {
  case LRNParameter_NormRegion_ACROSS_CHANNELS:
    for (int n = 0; n < blob_bottom.num(); ++n) {
      for (int c = 0; c < blob_bottom.channels(); ++c) {
        for (int h = 0; h < blob_bottom.height(); ++h) {
          for (int w = 0; w < blob_bottom.width(); ++w) {
            int c_start = c - (size - 1) / 2;
            int c_end = min(c_start + size, blob_bottom.channels());
            c_start = max(c_start, 0);
            Dtype scale = Get<Dtype>(1.);
            for (int i = c_start; i < c_end; ++i) {
              Dtype value = blob_bottom.data_at(n, i, h, w);
              scale += value * value * alpha / size;
            }
            *(top_data + blob_top->offset(n, c, h, w)) =
              blob_bottom.data_at(n, c, h, w) / pow(scale, beta);
          }
        }
      }
    }
    break;
  case LRNParameter_NormRegion_WITHIN_CHANNEL:
    for (int n = 0; n < blob_bottom.num(); ++n) {
      for (int c = 0; c < blob_bottom.channels(); ++c) {
        for (int h = 0; h < blob_bottom.height(); ++h) {
          int h_start = h - (size - 1) / 2;
          int h_end = min(h_start + size, blob_bottom.height());
          h_start = max(h_start, 0);
          for (int w = 0; w < blob_bottom.width(); ++w) {
            Dtype scale = Get<Dtype>(1.);
            int w_start = w - (size - 1) / 2;
            int w_end = min(w_start + size, blob_bottom.width());
            w_start = max(w_start, 0);
            for (int nh = h_start; nh < h_end; ++nh) {
              for (int nw = w_start; nw < w_end; ++nw) {
                Dtype value = blob_bottom.data_at(n, c, nh, nw);
                scale += value * value * alpha / (size * size);
              }
            }
            *(top_data + blob_top->offset(n, c, h, w)) =
              blob_bottom.data_at(n, c, h, w) / pow(scale, beta);
          }
        }
      }
    }
    break;
  default:
    LOG(FATAL) << "Unknown normalization region.";
  }
}

TYPED_TEST_CASE(CuDNNLRNLayerTest, TestDtypes);

TYPED_TEST(CuDNNLRNLayerTest, TestForwardAcrossChannelsCuDNN) {
<<<<<<< HEAD
  typedef typename TypeParam::Dtype Dtype;
  typedef typename TypeParam::Mtype Mtype;
  Caffe::set_mode(Caffe::GPU);
=======
  // typedef typename TypeParam::Dtype Dtype;
>>>>>>> 350658de
  LayerParameter layer_param;
  CuDNNLRNLayer<Dtype,Mtype> layer(layer_param);
  layer.SetUp(this->blob_bottom_vec_, this->blob_top_vec_);
  layer.Forward(this->blob_bottom_vec_, this->blob_top_vec_);
  Blob<Dtype,Mtype> top_reference;
  this->ReferenceLRNForward(*(this->blob_bottom_), layer_param,
      &top_reference);
  for (int i = 0; i < this->blob_bottom_->count(); ++i) {
    EXPECT_NEAR(Get<Mtype>(this->blob_top_->cpu_data()[i]), Get<Mtype>(top_reference.cpu_data()[i]),
    		Get<Mtype>(this->epsilon_));
  }
}

TYPED_TEST(CuDNNLRNLayerTest, TestForwardAcrossChannelsLargeRegionCuDNN) {
<<<<<<< HEAD
  typedef typename TypeParam::Dtype Dtype;
  typedef typename TypeParam::Mtype Mtype;
  Caffe::set_mode(Caffe::GPU);
=======
  typedef TypeParam Dtype;
>>>>>>> 350658de
  LayerParameter layer_param;
  layer_param.mutable_lrn_param()->set_local_size(15);
  CuDNNLRNLayer<Dtype,Mtype> layer(layer_param);
  layer.SetUp(this->blob_bottom_vec_, this->blob_top_vec_);
  layer.Forward(this->blob_bottom_vec_, this->blob_top_vec_);
  Blob<Dtype,Mtype> top_reference;
  this->ReferenceLRNForward(*(this->blob_bottom_), layer_param,
      &top_reference);
  for (int i = 0; i < this->blob_bottom_->count(); ++i) {
    EXPECT_NEAR(Get<Mtype>(this->blob_top_->cpu_data()[i]), Get<Mtype>(top_reference.cpu_data()[i]),
    		Get<Mtype>(this->epsilon_));
  }
}

TYPED_TEST(CuDNNLRNLayerTest, TestGradientAcrossChannelsCuDNN) {
  typedef typename TypeParam::Dtype Dtype;
  typedef typename TypeParam::Mtype Mtype;
  LayerParameter layer_param;
  CuDNNLRNLayer<Dtype,Mtype> layer(layer_param);
  GradientChecker<Dtype,Mtype> checker(Get<Dtype>(1e-2), Get<Dtype>(1e-2));
  layer.SetUp(this->blob_bottom_vec_, this->blob_top_vec_);
  layer.Forward(this->blob_bottom_vec_, this->blob_top_vec_);
  for (int i = 0; i < this->blob_top_->count(); ++i) {
    this->blob_top_->mutable_cpu_diff()[i] = Get<Dtype>(1.);
  }
  vector<bool> propagate_down(this->blob_bottom_vec_.size(), true);
  layer.Backward(this->blob_top_vec_, propagate_down,
                 this->blob_bottom_vec_);
  checker.CheckGradientExhaustive(&layer, this->blob_bottom_vec_,
      this->blob_top_vec_);
}

/*
TYPED_TEST(CuDNNLRNLayerTest, TestForwardWithinChannel) {
  typedef TypeParam Dtype;
  LayerParameter layer_param;
  layer_param.mutable_lrn_param()->set_norm_region(
      LRNParameter_NormRegion_WITHIN_CHANNEL);
  layer_param.mutable_lrn_param()->set_local_size(3);
  CuDNNLCNLayer<Dtype> layer(layer_param);
  layer.SetUp(this->blob_bottom_vec_, this->blob_top_vec_);
  layer.Forward(this->blob_bottom_vec_, this->blob_top_vec_);
  Blob<Dtype> top_reference;
  this->ReferenceLRNForward(*(this->blob_bottom_), layer_param,
      &top_reference);
  for (int i = 0; i < this->blob_bottom_->count(); ++i) {
    EXPECT_NEAR(this->blob_top_->cpu_data()[i], top_reference.cpu_data()[i],
                this->epsilon_);
  }
}

TYPED_TEST(CuDNNLRNLayerTest, TestGradientWithinChannel) {
  typedef TypeParam Dtype;
  LayerParameter layer_param;
  layer_param.mutable_lrn_param()->set_norm_region(
      LRNParameter_NormRegion_WITHIN_CHANNEL);
  layer_param.mutable_lrn_param()->set_local_size(3);
  CuDNNLCNLayer<Dtype> layer(layer_param);
  GradientChecker<Dtype> checker(1e-2, 1e-2);
  layer.SetUp(this->blob_bottom_vec_, this->blob_top_vec_);
  layer.Forward(this->blob_bottom_vec_, this->blob_top_vec_);
  for (int i = 0; i < this->blob_top_->count(); ++i) {
    this->blob_top_->mutable_cpu_diff()[i] = 1.;
  }
  checker.CheckGradientExhaustive(&layer, this->blob_bottom_vec_,
      this->blob_top_vec_);
}
*/

TYPED_TEST(CuDNNLRNLayerTest, TestGradientAcrossChannelsLargeRegionCuDNN) {
  typedef typename TypeParam::Dtype Dtype;
  typedef typename TypeParam::Mtype Mtype;
  LayerParameter layer_param;
  layer_param.mutable_lrn_param()->set_local_size(15);
  CuDNNLRNLayer<Dtype,Mtype> layer(layer_param);
  GradientChecker<Dtype,Mtype> checker(Get<Dtype>(1e-2), Get<Dtype>(1e-2));
  layer.SetUp(this->blob_bottom_vec_, this->blob_top_vec_);
  layer.Forward(this->blob_bottom_vec_, this->blob_top_vec_);
  for (int i = 0; i < this->blob_top_->count(); ++i) {
    this->blob_top_->mutable_cpu_diff()[i] = Get<Dtype>(1.);
  }
  vector<bool> propagate_down(this->blob_bottom_vec_.size(), true);
  layer.Backward(this->blob_top_vec_, propagate_down,
                 this->blob_bottom_vec_);
  checker.CheckGradientExhaustive(&layer, this->blob_bottom_vec_,
      this->blob_top_vec_);
}

#endif

}  // namespace caffe<|MERGE_RESOLUTION|>--- conflicted
+++ resolved
@@ -352,13 +352,8 @@
 TYPED_TEST_CASE(CuDNNLRNLayerTest, TestDtypes);
 
 TYPED_TEST(CuDNNLRNLayerTest, TestForwardAcrossChannelsCuDNN) {
-<<<<<<< HEAD
-  typedef typename TypeParam::Dtype Dtype;
-  typedef typename TypeParam::Mtype Mtype;
-  Caffe::set_mode(Caffe::GPU);
-=======
-  // typedef typename TypeParam::Dtype Dtype;
->>>>>>> 350658de
+  typedef typename TypeParam::Dtype Dtype;
+  typedef typename TypeParam::Mtype Mtype;
   LayerParameter layer_param;
   CuDNNLRNLayer<Dtype,Mtype> layer(layer_param);
   layer.SetUp(this->blob_bottom_vec_, this->blob_top_vec_);
@@ -373,13 +368,8 @@
 }
 
 TYPED_TEST(CuDNNLRNLayerTest, TestForwardAcrossChannelsLargeRegionCuDNN) {
-<<<<<<< HEAD
-  typedef typename TypeParam::Dtype Dtype;
-  typedef typename TypeParam::Mtype Mtype;
-  Caffe::set_mode(Caffe::GPU);
-=======
-  typedef TypeParam Dtype;
->>>>>>> 350658de
+  typedef typename TypeParam::Dtype Dtype;
+  typedef typename TypeParam::Mtype Mtype;
   LayerParameter layer_param;
   layer_param.mutable_lrn_param()->set_local_size(15);
   CuDNNLRNLayer<Dtype,Mtype> layer(layer_param);
