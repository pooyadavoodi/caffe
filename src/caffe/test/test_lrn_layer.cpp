--- conflicted
+++ resolved
@@ -392,10 +392,7 @@
       this->blob_top_vec_);
 }
 
-<<<<<<< HEAD
-=======
 /*
->>>>>>> cd18a08b
 TYPED_TEST(CuDNNLRNLayerTest, TestForwardWithinChannel) {
   typedef TypeParam Dtype;
   LayerParameter layer_param;
@@ -430,10 +427,7 @@
   checker.CheckGradientExhaustive(&layer, this->blob_bottom_vec_,
       this->blob_top_vec_);
 }
-<<<<<<< HEAD
-=======
 */
->>>>>>> cd18a08b
 
 TYPED_TEST(CuDNNLRNLayerTest, TestGradientAcrossChannelsLargeRegionCuDNN) {
   typedef TypeParam Dtype;
