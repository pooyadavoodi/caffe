--- conflicted
+++ resolved
@@ -21,16 +21,10 @@
   typedef typename TypeParam::Mtype Mtype;
  protected:
   AccuracyLayerTest()
-<<<<<<< HEAD
-      : blob_bottom_data_(new Blob<Dtype>()),
-        blob_bottom_label_(new Blob<Dtype>()),
-        blob_top_(new Blob<Dtype>()),
-        blob_top_per_class_(new Blob<Dtype>()),
-=======
       : blob_bottom_data_(new Blob<Dtype,Mtype>()),
         blob_bottom_label_(new Blob<Dtype,Mtype>()),
         blob_top_(new Blob<Dtype,Mtype>()),
->>>>>>> 444a3ab3
+        blob_top_per_class_(new Blob<Dtype,Mtype>()),
         top_k_(3) {
     vector<int> shape(2);
     shape[0] = 100;
@@ -69,21 +63,13 @@
     delete blob_top_;
     delete blob_top_per_class_;
   }
-<<<<<<< HEAD
-  Blob<Dtype>* const blob_bottom_data_;
-  Blob<Dtype>* const blob_bottom_label_;
-  Blob<Dtype>* const blob_top_;
-  Blob<Dtype>* const blob_top_per_class_;
-  vector<Blob<Dtype>*> blob_bottom_vec_;
-  vector<Blob<Dtype>*> blob_top_vec_;
-  vector<Blob<Dtype>*> blob_top_per_class_vec_;
-=======
   Blob<Dtype,Mtype>* const blob_bottom_data_;
   Blob<Dtype,Mtype>* const blob_bottom_label_;
   Blob<Dtype,Mtype>* const blob_top_;
+  Blob<Dtype,Mtype>* const blob_top_per_class_;
   vector<Blob<Dtype,Mtype>*> blob_bottom_vec_;
   vector<Blob<Dtype,Mtype>*> blob_top_vec_;
->>>>>>> 444a3ab3
+  vector<Blob<Dtype,Mtype>*> blob_top_per_class_vec_;
   int top_k_;
 };
 
@@ -117,8 +103,10 @@
 }
 
 TYPED_TEST(AccuracyLayerTest, TestSetupOutputPerClass) {
-  LayerParameter layer_param;
-  AccuracyLayer<TypeParam> layer(layer_param);
+  typedef typename TypeParam::Dtype Dtype;
+  typedef typename TypeParam::Mtype Mtype;
+  LayerParameter layer_param;
+  AccuracyLayer<Dtype,Mtype> layer(layer_param);
   layer.SetUp(this->blob_bottom_vec_, this->blob_top_per_class_vec_);
   EXPECT_EQ(this->blob_top_->num(), 1);
   EXPECT_EQ(this->blob_top_->channels(), 1);
@@ -142,7 +130,7 @@
   int max_id;
   int num_correct_labels = 0;
   for (int i = 0; i < 100; ++i) {
-    max_value = -FLT_MAX;
+    max_value = Get<Mtype>(-FLT_MAX);
     max_id = 0;
     for (int j = 0; j < 10; ++j) {
       if (Get<Mtype>(this->blob_bottom_data_->data_at(i, j, 0, 0)) > max_value) {
@@ -277,19 +265,21 @@
 }
 
 TYPED_TEST(AccuracyLayerTest, TestForwardCPUPerClass) {
-  LayerParameter layer_param;
-  AccuracyLayer<TypeParam> layer(layer_param);
+  typedef typename TypeParam::Dtype Dtype;
+  typedef typename TypeParam::Mtype Mtype;
+  LayerParameter layer_param;
+  AccuracyLayer<Dtype,Mtype> layer(layer_param);
   layer.SetUp(this->blob_bottom_vec_, this->blob_top_per_class_vec_);
   layer.Forward(this->blob_bottom_vec_, this->blob_top_per_class_vec_);
 
-  TypeParam max_value;
+  Dtype max_value;
   int max_id;
   int num_correct_labels = 0;
   const int num_class = this->blob_top_per_class_->num();
   vector<int> correct_per_class(num_class, 0);
   vector<int> num_per_class(num_class, 0);
   for (int i = 0; i < 100; ++i) {
-    max_value = -FLT_MAX;
+    max_value = Get<Dtype>(- maxDtype<Dtype>());
     max_id = 0;
     for (int j = 0; j < 10; ++j) {
       if (this->blob_bottom_data_->data_at(i, j, 0, 0) > max_value) {
@@ -297,36 +287,39 @@
         max_id = j;
       }
     }
-    ++num_per_class[this->blob_bottom_label_->data_at(i, 0, 0, 0)];
-    if (max_id == this->blob_bottom_label_->data_at(i, 0, 0, 0)) {
+    const int id = Get<int>(this->blob_bottom_label_->data_at(i, 0, 0, 0));
+    ++num_per_class[id];
+    if (max_id == id) {
       ++num_correct_labels;
       ++correct_per_class[max_id];
     }
   }
-  EXPECT_NEAR(this->blob_top_->data_at(0, 0, 0, 0),
+  EXPECT_NEAR(Get<Mtype>(this->blob_top_->data_at(0, 0, 0, 0)),
               num_correct_labels / 100.0, 1e-4);
   for (int i = 0; i < num_class; ++i) {
-    TypeParam accuracy_per_class = (num_per_class[i] > 0 ?
-       static_cast<TypeParam>(correct_per_class[i]) / num_per_class[i] : 0);
-    EXPECT_NEAR(this->blob_top_per_class_->data_at(i, 0, 0, 0),
-                accuracy_per_class, 1e-4);
+    Dtype accuracy_per_class = num_per_class[i] > 0 ?
+    		Get<Dtype>(correct_per_class[i]) / num_per_class[i] : Get<Dtype>(0);
+    EXPECT_NEAR(Get<Mtype>(this->blob_top_per_class_->data_at(i, 0, 0, 0)),
+    		Get<Mtype>(accuracy_per_class), 1e-4);
   }
 }
 
 
 TYPED_TEST(AccuracyLayerTest, TestForwardCPUPerClassWithIgnoreLabel) {
-  LayerParameter layer_param;
-  const TypeParam kIgnoreLabelValue = -1;
+  typedef typename TypeParam::Dtype Dtype;
+  typedef typename TypeParam::Mtype Mtype;
+  LayerParameter layer_param;
+  const int kIgnoreLabelValue = -1;
   layer_param.mutable_accuracy_param()->set_ignore_label(kIgnoreLabelValue);
-  AccuracyLayer<TypeParam> layer(layer_param);
+  AccuracyLayer<Dtype,Mtype> layer(layer_param);
   // Manually set some labels to the ignore label value (-1).
-  this->blob_bottom_label_->mutable_cpu_data()[2] = kIgnoreLabelValue;
-  this->blob_bottom_label_->mutable_cpu_data()[5] = kIgnoreLabelValue;
-  this->blob_bottom_label_->mutable_cpu_data()[32] = kIgnoreLabelValue;
+  this->blob_bottom_label_->mutable_cpu_data()[2] = Get<Dtype>(kIgnoreLabelValue);
+  this->blob_bottom_label_->mutable_cpu_data()[5] = Get<Dtype>(kIgnoreLabelValue);
+  this->blob_bottom_label_->mutable_cpu_data()[32] = Get<Dtype>(kIgnoreLabelValue);
   layer.SetUp(this->blob_bottom_vec_, this->blob_top_per_class_vec_);
   layer.Forward(this->blob_bottom_vec_, this->blob_top_per_class_vec_);
 
-  TypeParam max_value;
+  Dtype max_value;
   int max_id;
   int num_correct_labels = 0;
   const int num_class = this->blob_top_per_class_->num();
@@ -334,11 +327,11 @@
   vector<int> num_per_class(num_class, 0);
   int count = 0;
   for (int i = 0; i < 100; ++i) {
-    if (kIgnoreLabelValue == this->blob_bottom_label_->data_at(i, 0, 0, 0)) {
+    if (Get<Dtype>(kIgnoreLabelValue) == this->blob_bottom_label_->data_at(i, 0, 0, 0)) {
       continue;
     }
     ++count;
-    max_value = -FLT_MAX;
+    max_value = Get<Dtype>(- maxDtype<Dtype>());
     max_id = 0;
     for (int j = 0; j < 10; ++j) {
       if (this->blob_bottom_data_->data_at(i, j, 0, 0) > max_value) {
@@ -346,20 +339,21 @@
         max_id = j;
       }
     }
-    ++num_per_class[this->blob_bottom_label_->data_at(i, 0, 0, 0)];
-    if (max_id == this->blob_bottom_label_->data_at(i, 0, 0, 0)) {
+    const int id = Get<int>(this->blob_bottom_label_->data_at(i, 0, 0, 0));
+    ++num_per_class[id];
+    if (max_id == id) {
       ++num_correct_labels;
       ++correct_per_class[max_id];
     }
   }
   EXPECT_EQ(count, 97);
-  EXPECT_NEAR(this->blob_top_->data_at(0, 0, 0, 0),
-              num_correct_labels / TypeParam(count), 1e-4);
+  EXPECT_NEAR(Get<Mtype>(this->blob_top_->data_at(0, 0, 0, 0)),
+              num_correct_labels / Get<Mtype>(count), 1e-4);
   for (int i = 0; i < 10; ++i) {
-    TypeParam accuracy_per_class = (num_per_class[i] > 0 ?
-       static_cast<TypeParam>(correct_per_class[i]) / num_per_class[i] : 0);
-    EXPECT_NEAR(this->blob_top_per_class_->data_at(i, 0, 0, 0),
-                accuracy_per_class, 1e-4);
+    Dtype accuracy_per_class = num_per_class[i] > 0 ?
+    		Get<Dtype>(correct_per_class[i]) / num_per_class[i] : Get<Dtype>(0);
+    EXPECT_NEAR(Get<Mtype>(this->blob_top_per_class_->data_at(i, 0, 0, 0)),
+    		Get<Mtype>(accuracy_per_class), 1e-4);
   }
 }
 
