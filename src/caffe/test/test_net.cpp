--- conflicted
+++ resolved
@@ -287,14 +287,9 @@
   virtual void InitUnsharedWeightsNet(const Dtype* loss_weight = NULL,
       const Dtype* midnet_loss_weight = NULL,
       const bool force_backward = false, const bool bias_term = false,
-<<<<<<< HEAD
-      const Dtype blobs_lr_w1 = 1, const Dtype blobs_lr_b1 = 2,
-      const Dtype blobs_lr_w2 = 1, const Dtype blobs_lr_b2 = 2) {
-    string bias_str = bias_term ? "true ":"false ";
-=======
       const Dtype blobs_lr_w1 = Get<Dtype>(1.), const Dtype blobs_lr_b1 = Get<Dtype>(2.),
       const Dtype blobs_lr_w2 = Get<Dtype>(1.), const Dtype blobs_lr_b2 = Get<Dtype>(2.)) {
->>>>>>> 444a3ab3
+    string bias_str = bias_term ? "true ":"false ";
     ostringstream proto;
     proto << "name: 'UnsharedWeightsNetwork' ";
     if (force_backward) {
@@ -1135,16 +1130,10 @@
   vector<Blob<Dtype,Mtype>*> bottom;
   EXPECT_EQ(this->net_->layer_names()[1], "innerproduct1");
   EXPECT_EQ(this->net_->layer_names()[2], "innerproduct2");
-<<<<<<< HEAD
-  Blob<Dtype>* ip1_weights = this->net_->layers()[1]->blobs()[0].get();
-  Blob<Dtype>* ip2_weights = this->net_->layers()[2]->blobs()[0].get();
+  Blob<Dtype,Mtype>* ip1_weights = this->net_->layers()[1]->blobs()[0].get();
+  Blob<Dtype,Mtype>* ip2_weights = this->net_->layers()[2]->blobs()[0].get();
   // Check that data and diff blobs of shared weights share the same memory
   // locations.
-=======
-  Blob<Dtype,Mtype>* ip1_weights = this->net_->layers()[1]->blobs()[0].get();
-  Blob<Dtype,Mtype>* ip2_weights = this->net_->layers()[2]->blobs()[0].get();
-  // Check that data blobs of shared weights share the same location in memory.
->>>>>>> 444a3ab3
   EXPECT_EQ(ip1_weights->cpu_data(), ip2_weights->cpu_data());
   EXPECT_EQ(ip1_weights->cpu_diff(), ip2_weights->cpu_diff());
   this->net_->Forward(bottom);
@@ -1158,11 +1147,6 @@
   const int count = ip1_weights->count();
   // Make sure the diffs are non-trivial.
   for (int i = 0; i < count; ++i) {
-<<<<<<< HEAD
-    EXPECT_NE(0, ip1_weights->cpu_diff()[i]);
-  }
-  caffe_axpy(count, Dtype(-1), shared_params.cpu_diff(),
-=======
     EXPECT_NE(0, Get<Mtype>(ip1_weights->cpu_diff()[i]));
     EXPECT_NE(0, Get<Mtype>(ip2_weights->cpu_diff()[i]));
     EXPECT_NE(Get<Mtype>(ip1_weights->cpu_diff()[i]), Get<Mtype>(ip2_weights->cpu_diff()[i]));
@@ -1170,7 +1154,6 @@
   caffe_axpy<Dtype,Mtype>(count, Mtype(1), ip2_weights->cpu_diff(),
              shared_params.mutable_cpu_diff());
   caffe_axpy<Dtype,Mtype>(count, Mtype(-1), shared_params.cpu_diff(),
->>>>>>> 444a3ab3
              shared_params.mutable_cpu_data());
   const Dtype* expected_updated_params = shared_params.cpu_data();
   this->net_->Update();
@@ -1203,13 +1186,6 @@
   unshared_params2.CopyFrom(*ip2_weights, !copy_diff, reshape);
   // Make sure the diffs are non-trivial and sum to the diff in the shared net.
   for (int i = 0; i < count; ++i) {
-<<<<<<< HEAD
-    EXPECT_NE(0, ip1_weights->cpu_diff()[i]);
-    EXPECT_NE(0, ip2_weights->cpu_diff()[i]);
-    EXPECT_NE(ip1_weights->cpu_diff()[i], ip2_weights->cpu_diff()[i]);
-    EXPECT_FLOAT_EQ(ip1_weights->cpu_diff()[i] + ip2_weights->cpu_diff()[i],
-                    shared_params.cpu_diff()[i]);
-=======
     EXPECT_NE(0, Get<Mtype>(ip1_weights->cpu_diff()[i]));
     EXPECT_NE(0, Get<Mtype>(ip2_weights->cpu_diff()[i]));
     EXPECT_NE(Get<Mtype>(ip1_weights->cpu_diff()[i]), Get<Mtype>(ip2_weights->cpu_diff()[i]));
@@ -1220,7 +1196,6 @@
       EXPECT_EQ(Get<Mtype>(ip1_weights->cpu_diff()[i]) + Get<Mtype>(ip2_weights->cpu_diff()[i]),
           Get<Mtype>(shared_params.cpu_diff()[i]));
     }
->>>>>>> 444a3ab3
   }
   caffe_axpy<Dtype,Mtype>(count, Mtype(-1), ip1_weights->cpu_diff(),
              unshared_params1.mutable_cpu_data());
@@ -1249,16 +1224,10 @@
   vector<Blob<Dtype,Mtype>*> bottom;
   EXPECT_EQ(this->net_->layer_names()[1], "innerproduct1");
   EXPECT_EQ(this->net_->layer_names()[2], "innerproduct2");
-<<<<<<< HEAD
-  Blob<Dtype>* ip1_weights = this->net_->layers()[1]->blobs()[0].get();
-  Blob<Dtype>* ip2_weights = this->net_->layers()[2]->blobs()[0].get();
+  Blob<Dtype,Mtype>* ip1_weights = this->net_->layers()[1]->blobs()[0].get();
+  Blob<Dtype,Mtype>* ip2_weights = this->net_->layers()[2]->blobs()[0].get();
   // Check that data and diff blobs of shared weights share the same memory
   // locations.
-=======
-  Blob<Dtype,Mtype>* ip1_weights = this->net_->layers()[1]->blobs()[0].get();
-  Blob<Dtype,Mtype>* ip2_weights = this->net_->layers()[2]->blobs()[0].get();
-  // Check that data blobs of shared weights share the same location in memory.
->>>>>>> 444a3ab3
   EXPECT_EQ(ip1_weights->cpu_data(), ip2_weights->cpu_data());
   EXPECT_EQ(ip1_weights->cpu_diff(), ip2_weights->cpu_diff());
   this->net_->ForwardBackward(bottom);
@@ -1290,6 +1259,9 @@
   for (int i = 0; i < count; ++i) {
     EXPECT_FLOAT_EQ(Get<Mtype>(shared_params.cpu_data()[i]), Get<Mtype>(ip1_weights->cpu_data()[i]));
   }
+  // Check that diff blobs of shared weights are at different locations in
+  // memory.  (The diffs should be accumulated at update time.)
+  EXPECT_NE(ip1_weights->cpu_diff(), ip2_weights->cpu_diff());
 }
 
 TYPED_TEST(NetTest, TestParamPropagateDown) {
@@ -2347,17 +2319,11 @@
   Caffe::set_mode(Caffe::CPU);
   FillerParameter filler_param;
   filler_param.set_std(1);
-<<<<<<< HEAD
-  GaussianFiller<Dtype> filler(filler_param);
+  GaussianFiller<Dtype,Mtype> filler(filler_param);
   // Check smaller shape first as larger first could hide realloc failures.
-  Blob<Dtype> blob1(2, 3, 12, 10);
-  Blob<Dtype> blob2(4, 3, 9, 11);
+  Blob<Dtype,Mtype> blob1(2, 3, 12, 10);
+  Blob<Dtype,Mtype> blob2(4, 3, 9, 11);
   ASSERT_LT(blob1.count(), blob2.count());
-=======
-  GaussianFiller<Dtype,Mtype> filler(filler_param);
-  Blob<Dtype,Mtype> blob1(4, 3, 9, 11);
-  Blob<Dtype,Mtype> blob2(2, 3, 12, 10);
->>>>>>> 444a3ab3
   filler.Fill(&blob1);
   filler.Fill(&blob2);
 
@@ -2391,11 +2357,7 @@
   this->net_->ForwardPrefilled();
   this->net_->Backward();
   for (int i = 0; i < output1.count(); ++i) {
-<<<<<<< HEAD
-    EXPECT_FLOAT_EQ(*(output1.cpu_data() + i), *(output_blob->cpu_data() + i));
-=======
     CHECK_EQ(Get<Mtype>(output1.cpu_data()[i]), Get<Mtype>(output_blob->cpu_data()[i]));
->>>>>>> 444a3ab3
   }
 
   input_blob->Reshape(blob2.num(), blob2.channels(), blob2.height(),
@@ -2404,8 +2366,7 @@
   this->net_->ForwardPrefilled();
   this->net_->Backward();
   for (int i = 0; i < output2.count(); ++i) {
-<<<<<<< HEAD
-    EXPECT_FLOAT_EQ(*(output2.cpu_data() + i), *(output_blob->cpu_data() + i));
+    CHECK_EQ(Get<Mtype>(output2.cpu_data()[i]), Get<Mtype>(output_blob->cpu_data()[i]));
   }
 
   EXPECT_EQ(output1.num(), blob1.num());
@@ -2417,9 +2378,6 @@
       same_spatial_shape = false;
       break;
     }
-=======
-    CHECK_EQ(Get<Mtype>(output2.cpu_data()[i]), Get<Mtype>(output_blob->cpu_data()[i]));
->>>>>>> 444a3ab3
   }
   EXPECT_FALSE(same_spatial_shape);
 }
