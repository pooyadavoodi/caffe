#ifndef CPU_ONLY
#include <cuda_runtime.h>
#endif
#include <glog/logging.h>
#include <stdio.h>

#include <sstream>
#include <string>
#include <vector>

#include "boost/thread.hpp"
#include "boost/thread/latch.hpp"
#include "caffe/caffe.hpp"
#include "caffe/parallel.hpp"
#include "caffe/util/gpu_memory.hpp"
#ifdef USE_NCCL
#include "caffe/util/nccl.hpp"
#endif

namespace caffe {

shared_ptr<boost::barrier> bar;

enum Op {
  copy,
  replace_cpu,
  replace_gpu,
  replace_cpu_diff,
  replace_gpu_diff
};

template<typename Dtype>
static void apply_buffers(const vector<Blob<Dtype>*>& blobs,
                          Dtype* buffer, size_t total_size, Op op) {
  Dtype* ptr = buffer;
  for (int i = 0; i < blobs.size(); ++i) {
    int size = blobs[i]->count();
    switch (op) {
      case copy: {
        // Init buffer to current values of blobs
        caffe_copy(size,
                   reinterpret_cast<const Dtype*>(blobs[i]->data()->cpu_data()),
                   ptr);
        break;
      }
      case replace_cpu:
        blobs[i]->data()->set_cpu_data(ptr);
        break;
      case replace_gpu:
        blobs[i]->data()->set_gpu_data(ptr);
        break;
      case replace_cpu_diff:
        blobs[i]->diff()->set_cpu_data(ptr);
        break;
      case replace_gpu_diff:
        blobs[i]->diff()->set_gpu_data(ptr);
        break;
    }
    ptr += size;
  }
  // total_size is at least one byte
  CHECK_EQ(total_size, (ptr == buffer ? 1 : ptr - buffer));
}

// Buffer size necessary to store given blobs
template<typename Dtype>
static size_t total_size(const vector<Blob<Dtype>*>& params) {
  size_t size = 0;
  for (int i = 0; i < params.size(); ++i)
    size += params[i]->count();
  // Size have at least one byte, otherwise cudaMalloc fails if net has no
  // learnable parameters.
  return (size > 0) ? size : 1;
}

template<typename Dtype>
Params<Dtype>::Params(shared_ptr<Solver<Dtype> > root_solver)
    : size_(total_size<Dtype>(root_solver->net()->learnable_params())),
      data_(NULL),
      diff_(NULL) {
}

template<typename Dtype>
GPUParams<Dtype>::GPUParams(shared_ptr<Solver<Dtype> > root_solver, int device)
    : Params<Dtype>(root_solver) {
#ifndef CPU_ONLY
  int initial_device;
  CUDA_CHECK(cudaGetDevice(&initial_device));

  // Allocate device buffers
  CUDA_CHECK(cudaSetDevice(device));
  buffer_device_ = device;
  GPUMemory::allocate(&data_, size_ * sizeof(Dtype));

  // Copy blob values
  const vector<Blob<Dtype>*>& net =
      root_solver->net()->learnable_params();
  apply_buffers(net, data_, size_, copy);

  GPUMemory::allocate(&diff_, size_ * sizeof(Dtype));
  caffe_gpu_set(size_, Dtype(0), diff_);

  CUDA_CHECK(cudaSetDevice(initial_device));
#else
  NO_GPU;
#endif
}

template<typename Dtype>
GPUParams<Dtype>::~GPUParams() {
#ifndef CPU_ONLY
  int initial_device;
<<<<<<< HEAD
  cudaGetDevice(&initial_device);
  cudaSetDevice(buffer_device_);
  GPUMemory::deallocate(data_);
  GPUMemory::deallocate(diff_);
=======
  CUDA_CHECK(cudaGetDevice(&initial_device));
  CUDA_CHECK(cudaSetDevice(buffer_device_));
  GPUMemoryManager::deallocate(data_);
  GPUMemoryManager::deallocate(diff_);
>>>>>>> daa511d8
  data_ = NULL;
  diff_ = NULL;
  CUDA_CHECK(cudaSetDevice(initial_device));
#endif
}

template<typename Dtype>
void GPUParams<Dtype>::configure(Solver<Dtype>* solver) const {
  const vector<Blob<Dtype>*>& net =
      solver->net()->learnable_params();
  apply_buffers(net, data_, size_, replace_gpu);
  apply_buffers(net, diff_, size_, replace_gpu_diff);
}

void DevicePair::compute(const vector<int> devices, vector<DevicePair>* pairs) {
#ifndef CPU_ONLY
  pairs->push_back(DevicePair(-1, devices[0]));
  for (int i = 0; i < devices.size() - 1; ++i) {
    pairs->push_back(DevicePair(devices[i], devices[i + 1]));
  }
#else
  NO_GPU;
#endif
}

//

template<typename Dtype>
P2PSync<Dtype>::P2PSync(shared_ptr<Solver<Dtype> > root_solver,
                        int rank, int nranks, const SolverParameter& param)
    : GPUParams<Dtype>(root_solver, param.device_id()),
      rank_(rank),
      nranks_(nranks),
      parent_(),
      children_(),
      queue_(),
      initial_iter_(root_solver->iter()),
      solver_(),
      params_(param),
      per_parameter_reduce_(param.per_parameter_reduce()) {
#ifndef USE_NCCL
  LOG(FATAL) << "USE_NCCL := 1 must be specified for multi-GPU";
#endif

#ifndef CPU_ONLY
  int initial_device;
  CUDA_CHECK(cudaGetDevice(&initial_device));
  const int self = param.device_id();
  CUDA_CHECK(cudaSetDevice(self));

  if (rank == 0) {
    solver_ = root_solver;
  } else {
    Caffe::set_root_solver(false);
    solver_.reset(caffe::SolverRegistry<Dtype>::CreateSolver(param,
        root_solver.get()));
    Caffe::set_root_solver(true);
  }
  this->configure(solver_.get());
  solver_->add_callback(this);

<<<<<<< HEAD
  if (parent) {
    // Enable p2p access between devices
    const int peer = parent->solver_->param().device_id();
    int access;
    CUDA_CHECK(cudaDeviceCanAccessPeer(&access, self, peer));
    if (access) {
      CUDA_CHECK(cudaDeviceEnablePeerAccess(peer, 0));
    } else {
      LOG(INFO)<< "GPU " << self << " does not have p2p access to GPU " << peer;
    }
    // Allocate receiving buffer on parent
    CUDA_CHECK(cudaSetDevice(peer));
    GPUMemory::allocate(&parent_grads_, size_ * sizeof(Dtype));
    CUDA_CHECK(cudaSetDevice(self));
  }
=======
#if defined(USE_NCCL)
  nccl_comms_.resize(1);
#endif
  comm_streams_.resize(1);
  CUDA_CHECK(cudaStreamCreateWithFlags(&comm_streams_[0],
                                       cudaStreamNonBlocking));
>>>>>>> daa511d8

  CHECK_GT(comm_streams_.size(), 0);
  CUDA_CHECK(cudaSetDevice(initial_device));
#else
  NO_GPU;
#endif
}

#ifndef CPU_ONLY
#ifdef USE_NCCL
template<typename Dtype>
void P2PSync<Dtype>::setNCCLComm(ncclComm_t comm) {
  this->nccl_comms_[0] = comm;
}

template<typename Dtype>
ncclComm_t P2PSync<Dtype>::getNCCLComm() {
  return this->nccl_comms_[0];
}
#endif

template<typename Dtype>
cudaStream_t P2PSync<Dtype>::getCommStream() {
  return this->comm_streams_[0];
}
#endif

template<typename Dtype>
P2PSync<Dtype>::~P2PSync() {
#ifndef CPU_ONLY
<<<<<<< HEAD
  if (parent_) {
    int initial_device;
    CUDA_CHECK(cudaGetDevice(&initial_device));
    const int self = solver_->param().device_id();
    const int peer = parent_->solver_->param().device_id();
    CUDA_CHECK(cudaSetDevice(peer));
    GPUMemory::deallocate(parent_grads_);
    parent_grads_ = NULL;
    int access;
    cudaSetDevice(self);
    CUDA_CHECK(cudaDeviceCanAccessPeer(&access, self, peer));
    if (access) {
      CUDA_CHECK(cudaDeviceDisablePeerAccess(peer));
    }
    CUDA_CHECK(cudaSetDevice(initial_device));
=======
  for (int i = 0; i < comm_streams_.size(); ++i) {
    cudaStreamDestroy(comm_streams_[i]);
  }

#ifdef USE_NCCL
  for (int i = 0; i < nccl_comms_.size(); ++i) {
    ncclCommDestroy(nccl_comms_[i]);
>>>>>>> daa511d8
  }
#endif  // USE_NCCL

#endif
}

template<typename Dtype>
void P2PSync<Dtype>::InternalThreadEntry() {
  Caffe::SetDevice(solver_->param().device_id());
  CHECK(Caffe::root_solver());
  Caffe::set_root_solver(false);
  // See if there is a defined seed and reset random state if so
  if (solver_->param().random_seed() >= 0) {
    // Fetch random seed and modulate by device ID to make sure
    // everyone doesn't have the same seed.  We seem to have some
    // solver instability if we have everyone with the same seed
    Caffe::set_random_seed(
        solver_->param().random_seed() + solver_->param().device_id());
  }
  solver_->Step(solver_->param().max_iter() - initial_iter_);
}

template<typename Dtype>
void P2PSync<Dtype>::soft_barrier() {
#ifndef CPU_ONLY
  // CPU barrier to avoid busy-polling on the GPU.
  bar->wait();
#endif
}

template<typename Dtype>
void P2PSync<Dtype>::on_start() {
#ifndef CPU_ONLY
#ifdef USE_NCCL
  CUDA_CHECK(cudaStreamSynchronize(cudaStreamDefault));
  NCCL_CHECK(ncclBcast(data_, size_, nccl::dataType<Dtype>::type, 0,
      getNCCLComm(), getCommStream()));
  CUDA_CHECK(cudaStreamSynchronize(getCommStream()));
#endif  // USE_NCCL
#endif
}

template<typename Dtype>
void P2PSync<Dtype>::allreduce() {
#ifndef CPU_ONLY
#ifdef USE_NCCL
  // only reduce if we haven't in the bwd pass
  if (!per_parameter_reduce_) {
    bar->wait();
    CUDA_CHECK(cudaStreamSynchronize(cudaStreamDefault));
    NCCL_CHECK(ncclAllReduce(diff_, diff_, size_, nccl::dataType<Dtype>::type,
        ncclSum, getNCCLComm(), getCommStream()));
    caffe_gpu_scal(size_, (Dtype)1.0 / Caffe::solver_count(), diff_,
        getCommStream());
  }
#endif  // USE_NCCL
#endif  // CPU_ONLY
}

template<typename Dtype>
void P2PSync<Dtype>::allreduce(int param_id) {
#ifndef CPU_ONLY
#ifdef USE_NCCL
  // reduce aynchronously in the bwd path
  if (per_parameter_reduce_) {
    bar->wait();
    const vector<shared_ptr<Blob<Dtype> > >& params = solver_->net()->params();
    NCCL_CHECK(ncclAllReduce(params[param_id]->gpu_diff(),
                             params[param_id]->mutable_gpu_diff(),
                             params[param_id]->count(),
                             nccl::dataType<Dtype>::type,
                             ncclSum,
                             getNCCLComm(),
                             getCommStream()));
    caffe_gpu_scal(params[param_id]->count(), (Dtype)1. / Caffe::solver_count(),
        params[param_id]->mutable_gpu_diff(), getCommStream());
  }
#endif  // USE_NCCL
#endif  // CPU_ONLY
}

template <typename Dtype>
void P2PSync<Dtype>::syncCommStream() {
#ifndef CPU_ONLY
  CUDA_CHECK(cudaStreamSynchronize(comm_streams_[0]));
#endif
}

template<typename Dtype>
void P2PSync<Dtype>::Run(const vector<int>& gpus) {
  vector<shared_ptr<P2PSync<Dtype> > > syncs(gpus.size());
  bar.reset(new boost::barrier(gpus.size()));
  SolverParameter param = solver_->param();
  for (int i = 1; i < gpus.size(); ++i) {
    param.set_device_id(gpus[i]);
    syncs[i].reset(new P2PSync<Dtype>(solver_, i, gpus.size(), param));
  }
#ifdef USE_NCCL
  ncclComm_t *comms = new ncclComm_t[nranks_];
  int *gpu_list = new int[nranks_];
  for (int i = 0; i < nranks_; ++i) {
    gpu_list[i] = gpus[i];
  }
  NCCL_CHECK(ncclCommInitAll(comms, nranks_, gpu_list));

  this->setNCCLComm(comms[0]);

  for (int i = 1; i < nranks_; ++i) {
    syncs[i]->setNCCLComm(comms[i]);
  }
  delete[] comms;
  delete[] gpu_list;
#else
  LOG(FATAL) << "Multi-GPU execution not available - rebuild with USE_NCCL";
#endif  // USE_NCCL

  LOG(INFO)<< "Starting Optimization";

  for (int i = 1; i < syncs.size(); ++i) {
    syncs[i]->StartInternalThread();
  }

  // Run root solver on current thread
  this->solver_->Solve();

  for (int i = 1; i < syncs.size(); ++i) {
    syncs[i]->StopInternalThread();
  }
}

template<typename Dtype>
void P2PSync<Dtype>::divide_batch_size(NetParameter* net) {
  int solver_count = Caffe::solver_count();
  for (int i = 0; i < net->layer_size(); ++i) {
    string m = "Batch size must be divisible by the number of solvers (GPUs)";
    if (net->layer(i).has_data_param()) {
      if (net->layer(i).data_param().has_batch_size()) {
        uint32_t total = net->layer(i).data_param().batch_size();
        uint32_t batch = total / solver_count;
        CHECK(batch * solver_count == total) << m;
        net->mutable_layer(i)->mutable_data_param()->set_batch_size(batch);
      }
    }
    if (net->layer(i).has_hdf5_data_param()) {
      if (net->layer(i).hdf5_data_param().has_batch_size()) {
        uint32_t total = net->layer(i).hdf5_data_param().batch_size();
        uint32_t batch = total / solver_count;
        CHECK(batch * solver_count == total) << m;
        net->mutable_layer(i)->mutable_hdf5_data_param()->set_batch_size(batch);
      }
    }
    if (net->layer(i).has_image_data_param()) {
      if (net->layer(i).image_data_param().has_batch_size()) {
        uint32_t total = net->layer(i).image_data_param().batch_size();
        uint32_t batch = total / solver_count;
        CHECK(batch * solver_count == total) << m;
        net->mutable_layer(i)->mutable_image_data_param()->set_batch_size(
            batch);
      }
    }
    if (net->layer(i).has_memory_data_param()) {
      if (net->layer(i).memory_data_param().has_batch_size()) {
        uint32_t total = net->layer(i).memory_data_param().batch_size();
        uint32_t batch = total / solver_count;
        CHECK(batch * solver_count == total) << m;
        net->mutable_layer(i)->mutable_memory_data_param()->set_batch_size(
            batch);
      }
    }
    if (net->layer(i).has_window_data_param()) {
      if (net->layer(i).window_data_param().has_batch_size()) {
        uint32_t total = net->layer(i).window_data_param().batch_size();
        uint32_t batch = total / solver_count;
        CHECK(batch * solver_count == total) << m;
        net->mutable_layer(i)->mutable_window_data_param()->set_batch_size(
            batch);
      }
    }
  }
}

INSTANTIATE_CLASS(Params);
INSTANTIATE_CLASS(GPUParams);
INSTANTIATE_CLASS(P2PSync);

}  // namespace caffe<|MERGE_RESOLUTION|>--- conflicted
+++ resolved
@@ -90,14 +90,16 @@
   // Allocate device buffers
   CUDA_CHECK(cudaSetDevice(device));
   buffer_device_ = device;
-  GPUMemory::allocate(&data_, size_ * sizeof(Dtype));
+  GPUMemory::allocate(reinterpret_cast<void **>(&data_),
+      size_ * sizeof(Dtype));
 
   // Copy blob values
   const vector<Blob<Dtype>*>& net =
       root_solver->net()->learnable_params();
   apply_buffers(net, data_, size_, copy);
 
-  GPUMemory::allocate(&diff_, size_ * sizeof(Dtype));
+  GPUMemory::allocate(reinterpret_cast<void **>(&diff_),
+      size_ * sizeof(Dtype));
   caffe_gpu_set(size_, Dtype(0), diff_);
 
   CUDA_CHECK(cudaSetDevice(initial_device));
@@ -110,17 +112,10 @@
 GPUParams<Dtype>::~GPUParams() {
 #ifndef CPU_ONLY
   int initial_device;
-<<<<<<< HEAD
-  cudaGetDevice(&initial_device);
-  cudaSetDevice(buffer_device_);
+  CUDA_CHECK(cudaGetDevice(&initial_device));
+  CUDA_CHECK(cudaSetDevice(buffer_device_));
   GPUMemory::deallocate(data_);
   GPUMemory::deallocate(diff_);
-=======
-  CUDA_CHECK(cudaGetDevice(&initial_device));
-  CUDA_CHECK(cudaSetDevice(buffer_device_));
-  GPUMemoryManager::deallocate(data_);
-  GPUMemoryManager::deallocate(diff_);
->>>>>>> daa511d8
   data_ = NULL;
   diff_ = NULL;
   CUDA_CHECK(cudaSetDevice(initial_device));
@@ -182,30 +177,12 @@
   this->configure(solver_.get());
   solver_->add_callback(this);
 
-<<<<<<< HEAD
-  if (parent) {
-    // Enable p2p access between devices
-    const int peer = parent->solver_->param().device_id();
-    int access;
-    CUDA_CHECK(cudaDeviceCanAccessPeer(&access, self, peer));
-    if (access) {
-      CUDA_CHECK(cudaDeviceEnablePeerAccess(peer, 0));
-    } else {
-      LOG(INFO)<< "GPU " << self << " does not have p2p access to GPU " << peer;
-    }
-    // Allocate receiving buffer on parent
-    CUDA_CHECK(cudaSetDevice(peer));
-    GPUMemory::allocate(&parent_grads_, size_ * sizeof(Dtype));
-    CUDA_CHECK(cudaSetDevice(self));
-  }
-=======
 #if defined(USE_NCCL)
   nccl_comms_.resize(1);
 #endif
   comm_streams_.resize(1);
   CUDA_CHECK(cudaStreamCreateWithFlags(&comm_streams_[0],
                                        cudaStreamNonBlocking));
->>>>>>> daa511d8
 
   CHECK_GT(comm_streams_.size(), 0);
   CUDA_CHECK(cudaSetDevice(initial_device));
@@ -236,23 +213,6 @@
 template<typename Dtype>
 P2PSync<Dtype>::~P2PSync() {
 #ifndef CPU_ONLY
-<<<<<<< HEAD
-  if (parent_) {
-    int initial_device;
-    CUDA_CHECK(cudaGetDevice(&initial_device));
-    const int self = solver_->param().device_id();
-    const int peer = parent_->solver_->param().device_id();
-    CUDA_CHECK(cudaSetDevice(peer));
-    GPUMemory::deallocate(parent_grads_);
-    parent_grads_ = NULL;
-    int access;
-    cudaSetDevice(self);
-    CUDA_CHECK(cudaDeviceCanAccessPeer(&access, self, peer));
-    if (access) {
-      CUDA_CHECK(cudaDeviceDisablePeerAccess(peer));
-    }
-    CUDA_CHECK(cudaSetDevice(initial_device));
-=======
   for (int i = 0; i < comm_streams_.size(); ++i) {
     cudaStreamDestroy(comm_streams_[i]);
   }
@@ -260,7 +220,6 @@
 #ifdef USE_NCCL
   for (int i = 0; i < nccl_comms_.size(); ++i) {
     ncclCommDestroy(nccl_comms_[i]);
->>>>>>> daa511d8
   }
 #endif  // USE_NCCL
 
