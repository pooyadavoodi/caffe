#include <vector>

#include "caffe/blob.hpp"
#include "caffe/common.hpp"
#include "caffe/filler.hpp"
#include "caffe/layer.hpp"
#include "caffe/util/math_functions.hpp"
#include "caffe/vision_layers.hpp"

namespace caffe {

template <typename Dtype, typename Mtype>
void InnerProductLayer<Dtype,Mtype>::LayerSetUp(const vector<Blob<Dtype,Mtype>*>& bottom,
      const vector<Blob<Dtype,Mtype>*>& top) {
  const int num_output = this->layer_param_.inner_product_param().num_output();
  bias_term_ = this->layer_param_.inner_product_param().bias_term();
  N_ = num_output;
  const int axis = bottom[0]->CanonicalAxisIndex(
      this->layer_param_.inner_product_param().axis());
  // Dimensions starting from "axis" are "flattened" into a single
  // length K_ vector. For example, if bottom[0]'s shape is (N, C, H, W),
  // and axis == 1, N inner products with dimension CHW are performed.
  K_ = bottom[0]->count(axis);
  // Check if we need to set up the weights
  if (this->blobs_.size() > 0) {
    LOG(INFO) << "Skipping parameter initialization";
  } else {
    if (bias_term_) {
      this->blobs_.resize(2);
    } else {
      this->blobs_.resize(1);
    }
    // Intialize the weight
    vector<int> weight_shape(2);
    weight_shape[0] = N_;
    weight_shape[1] = K_;
    this->blobs_[0].reset(new Blob<Dtype,Mtype>(weight_shape));
    // fill the weights
    shared_ptr<Filler<Dtype,Mtype> > weight_filler(GetFiller<Dtype,Mtype>(
        this->layer_param_.inner_product_param().weight_filler()));
    weight_filler->Fill(this->blobs_[0].get());
    // If necessary, intiialize and fill the bias term
    if (bias_term_) {
      vector<int> bias_shape(1, N_);
      this->blobs_[1].reset(new Blob<Dtype,Mtype>(bias_shape));
      shared_ptr<Filler<Dtype,Mtype> > bias_filler(GetFiller<Dtype,Mtype>(
          this->layer_param_.inner_product_param().bias_filler()));
      bias_filler->Fill(this->blobs_[1].get());
    }
  }  // parameter initialization
  this->param_propagate_down_.resize(this->blobs_.size(), true);
}

template <typename Dtype, typename Mtype>
void InnerProductLayer<Dtype,Mtype>::Reshape(const vector<Blob<Dtype,Mtype>*>& bottom,
      const vector<Blob<Dtype,Mtype>*>& top) {
  // Figure out the dimensions
  const int axis = bottom[0]->CanonicalAxisIndex(
      this->layer_param_.inner_product_param().axis());
  const int new_K = bottom[0]->count(axis);
  CHECK_EQ(K_, new_K)
      << "Input size incompatible with inner product parameters.";
  // The first "axis" dimensions are independent inner products; the total
  // number of these is M_, the product over these dimensions.
  M_ = bottom[0]->count(0, axis);
  // The top shape will be the bottom shape with the flattened axes dropped,
  // and replaced by a single axis with dimension num_output (N_).
  vector<int> top_shape = bottom[0]->shape();
  top_shape.resize(axis + 1);
  top_shape[axis] = N_;
  top[0]->Reshape(top_shape);
  // Set up the bias multiplier
  if (bias_term_) {
    vector<int> bias_shape(1, M_);
    bias_multiplier_.Reshape(bias_shape);
    caffe_set<Dtype,Mtype>(M_, Mtype(1), bias_multiplier_.mutable_cpu_data());
  }
}

template <typename Dtype, typename Mtype>
void InnerProductLayer<Dtype,Mtype>::Forward_cpu(const vector<Blob<Dtype,Mtype>*>& bottom,
    const vector<Blob<Dtype,Mtype>*>& top) {
  const Dtype* bottom_data = bottom[0]->cpu_data();
  Dtype* top_data = top[0]->mutable_cpu_data();
  const Dtype* weight = this->blobs_[0]->cpu_data();
  caffe_cpu_gemm<Dtype,Mtype>(CblasNoTrans, CblasTrans, M_, N_, K_, (Mtype)1.,
      bottom_data, weight, (Mtype)0., top_data);
  if (bias_term_) {
    caffe_cpu_gemm<Dtype,Mtype>(CblasNoTrans, CblasNoTrans, M_, N_, 1, (Mtype)1.,
        bias_multiplier_.cpu_data(),
        this->blobs_[1]->cpu_data(), (Mtype)1., top_data);
  }
}

template <typename Dtype, typename Mtype>
void InnerProductLayer<Dtype,Mtype>::Backward_cpu(const vector<Blob<Dtype,Mtype>*>& top,
    const vector<bool>& propagate_down,
    const vector<Blob<Dtype,Mtype>*>& bottom) {
  if (this->param_propagate_down_[0]) {
    const Dtype* top_diff = top[0]->cpu_diff();
    const Dtype* bottom_data = bottom[0]->cpu_data();
    // Gradient with respect to weight
<<<<<<< HEAD
    caffe_cpu_gemm<Dtype>(CblasTrans, CblasNoTrans, N_, K_, M_, (Dtype)1.,
        top_diff, bottom_data, (Dtype)1., this->blobs_[0]->mutable_cpu_diff());
=======
    caffe_cpu_gemm<Dtype,Mtype>(CblasTrans, CblasNoTrans, N_, K_, M_, (Mtype)1.,
        top_diff, bottom_data, (Mtype)0., this->blobs_[0]->mutable_cpu_diff());
>>>>>>> 444a3ab3
  }
  if (bias_term_ && this->param_propagate_down_[1]) {
    const Dtype* top_diff = top[0]->cpu_diff();
    // Gradient with respect to bias
<<<<<<< HEAD
    caffe_cpu_gemv<Dtype>(CblasTrans, M_, N_, (Dtype)1., top_diff,
        bias_multiplier_.cpu_data(), (Dtype)1.,
=======
    caffe_cpu_gemv<Dtype,Mtype>(CblasTrans, M_, N_, (Mtype)1., top_diff,
        bias_multiplier_.cpu_data(), (Mtype)0.,
>>>>>>> 444a3ab3
        this->blobs_[1]->mutable_cpu_diff());
  }
  if (propagate_down[0]) {
    const Dtype* top_diff = top[0]->cpu_diff();
    // Gradient with respect to bottom data
    caffe_cpu_gemm<Dtype,Mtype>(CblasNoTrans, CblasNoTrans, M_, K_, N_, (Mtype)1.,
        top_diff, this->blobs_[0]->cpu_data(), (Mtype)0.,
        bottom[0]->mutable_cpu_diff());
  }
}

#ifdef CPU_ONLY
STUB_GPU(InnerProductLayer);
#endif

INSTANTIATE_CLASS(InnerProductLayer);
REGISTER_LAYER_CLASS(InnerProduct);

}  // namespace caffe<|MERGE_RESOLUTION|>--- conflicted
+++ resolved
@@ -100,24 +100,14 @@
     const Dtype* top_diff = top[0]->cpu_diff();
     const Dtype* bottom_data = bottom[0]->cpu_data();
     // Gradient with respect to weight
-<<<<<<< HEAD
-    caffe_cpu_gemm<Dtype>(CblasTrans, CblasNoTrans, N_, K_, M_, (Dtype)1.,
-        top_diff, bottom_data, (Dtype)1., this->blobs_[0]->mutable_cpu_diff());
-=======
     caffe_cpu_gemm<Dtype,Mtype>(CblasTrans, CblasNoTrans, N_, K_, M_, (Mtype)1.,
-        top_diff, bottom_data, (Mtype)0., this->blobs_[0]->mutable_cpu_diff());
->>>>>>> 444a3ab3
+        top_diff, bottom_data, (Mtype)1., this->blobs_[0]->mutable_cpu_diff());
   }
   if (bias_term_ && this->param_propagate_down_[1]) {
     const Dtype* top_diff = top[0]->cpu_diff();
     // Gradient with respect to bias
-<<<<<<< HEAD
-    caffe_cpu_gemv<Dtype>(CblasTrans, M_, N_, (Dtype)1., top_diff,
-        bias_multiplier_.cpu_data(), (Dtype)1.,
-=======
     caffe_cpu_gemv<Dtype,Mtype>(CblasTrans, M_, N_, (Mtype)1., top_diff,
-        bias_multiplier_.cpu_data(), (Mtype)0.,
->>>>>>> 444a3ab3
+        bias_multiplier_.cpu_data(), (Mtype)1.,
         this->blobs_[1]->mutable_cpu_diff());
   }
   if (propagate_down[0]) {
