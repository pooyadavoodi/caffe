#ifdef USE_OPENCV
#include <opencv2/core/core.hpp>
#endif  // USE_OPENCV

#include <vector>

#include "caffe/data_layers.hpp"
#include "caffe/layer.hpp"
#include "caffe/util/io.hpp"

namespace caffe {

template <typename Dtype, typename Mtype>
void MemoryDataLayer<Dtype,Mtype>::DataLayerSetUp(const vector<Blob<Dtype,Mtype>*>& bottom,
     const vector<Blob<Dtype,Mtype>*>& top) {
  batch_size_ = this->layer_param_.memory_data_param().batch_size();
  channels_ = this->layer_param_.memory_data_param().channels();
  height_ = this->layer_param_.memory_data_param().height();
  width_ = this->layer_param_.memory_data_param().width();
  size_ = channels_ * height_ * width_;
  CHECK_GT(batch_size_ * size_, 0) <<
      "batch_size, channels, height, and width must be specified and"
      " positive in memory_data_param";
  vector<int> label_shape(1, batch_size_);
  top[0]->Reshape(batch_size_, channels_, height_, width_);
  top[1]->Reshape(label_shape);
  added_data_.Reshape(batch_size_, channels_, height_, width_);
  added_label_.Reshape(label_shape);
  data_ = NULL;
  labels_ = NULL;
  added_data_.cpu_data();
  added_label_.cpu_data();
}

template <typename Dtype, typename Mtype>
void MemoryDataLayer<Dtype,Mtype>::AddDatumVector(const vector<Datum>& datum_vector) {
  CHECK(!has_new_data_) <<
      "Can't add data until current data has been consumed.";
  size_t num = datum_vector.size();
  CHECK_GT(num, 0) << "There is no datum to add.";
  CHECK_EQ(num % batch_size_, 0) <<
      "The added data must be a multiple of the batch size.";
  added_data_.Reshape(num, channels_, height_, width_);
  added_label_.Reshape(num, 1, 1, 1);
  // Apply data transformations (mirror, scale, crop...)
  this->data_transformer_->Transform(datum_vector, &added_data_);
  // Copy Labels
  Dtype* top_label = added_label_.mutable_cpu_data();
  for (int item_id = 0; item_id < num; ++item_id) {
    top_label[item_id] = Get<Dtype>(datum_vector[item_id].label());
  }
  // num_images == batch_size_
  Dtype* top_data = added_data_.mutable_cpu_data();
  Reset(top_data, top_label, num);
  has_new_data_ = true;
}

<<<<<<< HEAD
#ifdef USE_OPENCV
template <typename Dtype>
void MemoryDataLayer<Dtype>::AddMatVector(const vector<cv::Mat>& mat_vector,
=======
template <typename Dtype, typename Mtype>
void MemoryDataLayer<Dtype,Mtype>::AddMatVector(const vector<cv::Mat>& mat_vector,
>>>>>>> 444a3ab3
    const vector<int>& labels) {
  size_t num = mat_vector.size();
  CHECK(!has_new_data_) <<
      "Can't add mat until current data has been consumed.";
  CHECK_GT(num, 0) << "There is no mat to add";
  CHECK_EQ(num % batch_size_, 0) <<
      "The added data must be a multiple of the batch size.";
  added_data_.Reshape(num, channels_, height_, width_);
  added_label_.Reshape(num, 1, 1, 1);
  // Apply data transformations (mirror, scale, crop...)
  this->data_transformer_->Transform(mat_vector, &added_data_);
  // Copy Labels
  Dtype* top_label = added_label_.mutable_cpu_data();
  for (int item_id = 0; item_id < num; ++item_id) {
    top_label[item_id] = Get<Dtype>(labels[item_id]);
  }
  // num_images == batch_size_
  Dtype* top_data = added_data_.mutable_cpu_data();
  Reset(top_data, top_label, num);
  has_new_data_ = true;
}
#endif  // USE_OPENCV

template <typename Dtype, typename Mtype>
void MemoryDataLayer<Dtype,Mtype>::Reset(Dtype* data, Dtype* labels, int n) {
  CHECK(data);
  CHECK(labels);
  CHECK_EQ(n % batch_size_, 0) << "n must be a multiple of batch size";
  // Warn with transformation parameters since a memory array is meant to
  // be generic and no transformations are done with Reset().
  if (this->layer_param_.has_transform_param()) {
    LOG(WARNING) << this->type() << " does not transform array data on Reset()";
  }
  data_ = data;
  labels_ = labels;
  n_ = n;
  pos_ = 0;
}

template <typename Dtype, typename Mtype>
void MemoryDataLayer<Dtype,Mtype>::set_batch_size(int new_size) {
  CHECK(!has_new_data_) <<
      "Can't change batch_size until current data has been consumed.";
  batch_size_ = new_size;
  added_data_.Reshape(batch_size_, channels_, height_, width_);
  added_label_.Reshape(batch_size_, 1, 1, 1);
}

template <typename Dtype, typename Mtype>
void MemoryDataLayer<Dtype,Mtype>::Forward_cpu(const vector<Blob<Dtype,Mtype>*>& bottom,
      const vector<Blob<Dtype,Mtype>*>& top) {
  CHECK(data_) << "MemoryDataLayer needs to be initalized by calling Reset";
  top[0]->Reshape(batch_size_, channels_, height_, width_);
  top[1]->Reshape(batch_size_, 1, 1, 1);
  top[0]->set_cpu_data(data_ + pos_ * size_);
  top[1]->set_cpu_data(labels_ + pos_);
  pos_ = (pos_ + batch_size_) % n_;
  if (pos_ == 0)
    has_new_data_ = false;
}

INSTANTIATE_CLASS(MemoryDataLayer);
REGISTER_LAYER_CLASS(MemoryData);

}  // namespace caffe<|MERGE_RESOLUTION|>--- conflicted
+++ resolved
@@ -55,14 +55,9 @@
   has_new_data_ = true;
 }
 
-<<<<<<< HEAD
 #ifdef USE_OPENCV
-template <typename Dtype>
-void MemoryDataLayer<Dtype>::AddMatVector(const vector<cv::Mat>& mat_vector,
-=======
 template <typename Dtype, typename Mtype>
 void MemoryDataLayer<Dtype,Mtype>::AddMatVector(const vector<cv::Mat>& mat_vector,
->>>>>>> 444a3ab3
     const vector<int>& labels) {
   size_t num = mat_vector.size();
   CHECK(!has_new_data_) <<
