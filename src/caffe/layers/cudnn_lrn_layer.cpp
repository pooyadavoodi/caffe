#ifdef USE_CUDNN
#include <vector>

#include "caffe/filler.hpp"
#include "caffe/layer.hpp"
#include "caffe/util/im2col.hpp"
#include "caffe/util/math_functions.hpp"
#include "caffe/vision_layers.hpp"

namespace caffe {

template <typename Dtype, typename Mtype>
void CuDNNLRNLayer<Dtype,Mtype>::LayerSetUp(const vector<Blob<Dtype,Mtype>*>& bottom,
    const vector<Blob<Dtype,Mtype>*>& top) {
  LRNLayer<Dtype,Mtype>::LayerSetUp(bottom, top);

  // CUDNN_CHECK(cudnnCreate(&handle_));
  CUDNN_CHECK(cudnnCreateLRNDescriptor(&norm_desc_));
  cudnn::createTensor4dDesc<Dtype>(&bottom_desc_);
  cudnn::createTensor4dDesc<Dtype>(&top_desc_);

  // create a LRN handle
  handles_setup_ = true;

  size_ = this->layer_param().lrn_param().local_size();
  alpha_ = this->layer_param().lrn_param().alpha();
  beta_ = this->layer_param().lrn_param().beta();
  k_ = this->layer_param().lrn_param().k();
}

template <typename Dtype, typename Mtype>
void CuDNNLRNLayer<Dtype,Mtype>::Reshape(const vector<Blob<Dtype,Mtype>*>& bottom,
    const vector<Blob<Dtype,Mtype>*>& top) {
  LRNLayer<Dtype,Mtype>::Reshape(bottom, top);
  cudnn::setTensor4dDesc<Dtype>(&bottom_desc_, bottom[0]->num(),
      this->channels_, this->height_, this->width_);
  cudnn::setTensor4dDesc<Dtype>(&top_desc_, bottom[0]->num(),
      this->channels_, this->height_, this->width_);
  CUDNN_CHECK(cudnnSetLRNDescriptor(norm_desc_, size_, alpha_, beta_, k_));
}

template <typename Dtype, typename Mtype>
CuDNNLRNLayer<Dtype,Mtype>::~CuDNNLRNLayer() {
  // Check that handles have been setup before destroying.
  if (!handles_setup_) { return; }

  cudnnDestroyTensorDescriptor(bottom_desc_);
  cudnnDestroyTensorDescriptor(top_desc_);

  // destroy LRN handle
  CUDNN_CHECK(cudnnDestroyLRNDescriptor(norm_desc_));
<<<<<<< HEAD
  cudnnDestroy(handle_);
=======
>>>>>>> 350658de
}

INSTANTIATE_CLASS(CuDNNLRNLayer);

}   // namespace caffe
#endif<|MERGE_RESOLUTION|>--- conflicted
+++ resolved
@@ -49,10 +49,6 @@
 
   // destroy LRN handle
   CUDNN_CHECK(cudnnDestroyLRNDescriptor(norm_desc_));
-<<<<<<< HEAD
-  cudnnDestroy(handle_);
-=======
->>>>>>> 350658de
 }
 
 INSTANTIATE_CLASS(CuDNNLRNLayer);
