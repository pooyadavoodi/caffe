#include <vector>

#include "caffe/common.hpp"
#include "caffe/layer.hpp"
#include "caffe/util/im2col.hpp"
#include "caffe/vision_layers.hpp"

namespace caffe {

template <typename Dtype, typename Mtype>
void Im2colLayer<Dtype,Mtype>::Forward_gpu(const vector<Blob<Dtype,Mtype>*>& bottom,
      const vector<Blob<Dtype,Mtype>*>& top) {
  const Dtype* bottom_data = bottom[0]->gpu_data();
  Dtype* top_data = top[0]->mutable_gpu_data();
<<<<<<< HEAD
  const int num_kernels = channels_ * top[0]->count(channel_axis_ + 1);
  for (int n = 0; n < num_; ++n) {
    if (!force_nd_im2col_ && num_spatial_axes_ == 2) {
      im2col_gpu(bottom_data + n * bottom_dim_, channels_,
          bottom[0]->shape(channel_axis_ + 1),
          bottom[0]->shape(channel_axis_ + 2),
          kernel_shape_.cpu_data()[0], kernel_shape_.cpu_data()[1],
          pad_.cpu_data()[0], pad_.cpu_data()[1],
          stride_.cpu_data()[0], stride_.cpu_data()[1],
          top_data + n * top_dim_);
    } else {
      im2col_nd_gpu(bottom_data + n * bottom_dim_, num_spatial_axes_,
          num_kernels, bottom[0]->gpu_shape() + channel_axis_,
          top[0]->gpu_shape() + channel_axis_,
          kernel_shape_.gpu_data(), pad_.gpu_data(), stride_.gpu_data(),
          top_data + n * top_dim_);
    }
=======
  for (int n = 0; n < bottom[0]->num(); ++n) {
    im2col_gpu<Dtype,Mtype>(bottom_data + bottom[0]->offset(n), channels_, height_,
        width_, kernel_h_, kernel_w_, pad_h_, pad_w_,
        stride_h_, stride_w_, top_data + top[0]->offset(n));
>>>>>>> 444a3ab3
  }
}

template <typename Dtype, typename Mtype>
void Im2colLayer<Dtype,Mtype>::Backward_gpu(const vector<Blob<Dtype,Mtype>*>& top,
      const vector<bool>& propagate_down, const vector<Blob<Dtype,Mtype>*>& bottom) {
  const Dtype* top_diff = top[0]->gpu_diff();
  Dtype* bottom_diff = bottom[0]->mutable_gpu_diff();
<<<<<<< HEAD
  for (int n = 0; n < num_; ++n) {
    if (!force_nd_im2col_ && num_spatial_axes_ == 2) {
      col2im_gpu(top_diff + n * top_dim_, channels_,
          bottom[0]->shape(channel_axis_ + 1),
          bottom[0]->shape(channel_axis_ + 2),
          kernel_shape_.cpu_data()[0], kernel_shape_.cpu_data()[1],
          pad_.cpu_data()[0], pad_.cpu_data()[1],
          stride_.cpu_data()[0], stride_.cpu_data()[1],
          bottom_diff + n * bottom_dim_);
    } else {
      col2im_nd_gpu(top_diff + n * top_dim_, num_spatial_axes_, bottom_dim_,
          bottom[0]->gpu_shape() + channel_axis_,
          top[0]->gpu_shape() + channel_axis_,
          kernel_shape_.gpu_data(), pad_.gpu_data(), stride_.gpu_data(),
          bottom_diff + n * bottom_dim_);
    }
=======
  for (int n = 0; n < top[0]->num(); ++n) {
    col2im_gpu<Dtype,Mtype>(top_diff + top[0]->offset(n), channels_, height_, width_,
        kernel_h_, kernel_w_, pad_h_, pad_w_,
        stride_h_, stride_w_, bottom_diff + bottom[0]->offset(n));
>>>>>>> 444a3ab3
  }
}


INSTANTIATE_LAYER_GPU_FUNCS(Im2colLayer);

}  // namespace caffe<|MERGE_RESOLUTION|>--- conflicted
+++ resolved
@@ -12,11 +12,10 @@
       const vector<Blob<Dtype,Mtype>*>& top) {
   const Dtype* bottom_data = bottom[0]->gpu_data();
   Dtype* top_data = top[0]->mutable_gpu_data();
-<<<<<<< HEAD
   const int num_kernels = channels_ * top[0]->count(channel_axis_ + 1);
   for (int n = 0; n < num_; ++n) {
     if (!force_nd_im2col_ && num_spatial_axes_ == 2) {
-      im2col_gpu(bottom_data + n * bottom_dim_, channels_,
+      im2col_gpu<Dtype>(bottom_data + n * bottom_dim_, channels_,
           bottom[0]->shape(channel_axis_ + 1),
           bottom[0]->shape(channel_axis_ + 2),
           kernel_shape_.cpu_data()[0], kernel_shape_.cpu_data()[1],
@@ -24,18 +23,12 @@
           stride_.cpu_data()[0], stride_.cpu_data()[1],
           top_data + n * top_dim_);
     } else {
-      im2col_nd_gpu(bottom_data + n * bottom_dim_, num_spatial_axes_,
+      im2col_nd_gpu<Dtype>(bottom_data + n * bottom_dim_, num_spatial_axes_,
           num_kernels, bottom[0]->gpu_shape() + channel_axis_,
           top[0]->gpu_shape() + channel_axis_,
           kernel_shape_.gpu_data(), pad_.gpu_data(), stride_.gpu_data(),
           top_data + n * top_dim_);
     }
-=======
-  for (int n = 0; n < bottom[0]->num(); ++n) {
-    im2col_gpu<Dtype,Mtype>(bottom_data + bottom[0]->offset(n), channels_, height_,
-        width_, kernel_h_, kernel_w_, pad_h_, pad_w_,
-        stride_h_, stride_w_, top_data + top[0]->offset(n));
->>>>>>> 444a3ab3
   }
 }
 
@@ -44,10 +37,9 @@
       const vector<bool>& propagate_down, const vector<Blob<Dtype,Mtype>*>& bottom) {
   const Dtype* top_diff = top[0]->gpu_diff();
   Dtype* bottom_diff = bottom[0]->mutable_gpu_diff();
-<<<<<<< HEAD
   for (int n = 0; n < num_; ++n) {
     if (!force_nd_im2col_ && num_spatial_axes_ == 2) {
-      col2im_gpu(top_diff + n * top_dim_, channels_,
+      col2im_gpu<Dtype,Mtype>(top_diff + n * top_dim_, channels_,
           bottom[0]->shape(channel_axis_ + 1),
           bottom[0]->shape(channel_axis_ + 2),
           kernel_shape_.cpu_data()[0], kernel_shape_.cpu_data()[1],
@@ -61,12 +53,6 @@
           kernel_shape_.gpu_data(), pad_.gpu_data(), stride_.gpu_data(),
           bottom_diff + n * bottom_dim_);
     }
-=======
-  for (int n = 0; n < top[0]->num(); ++n) {
-    col2im_gpu<Dtype,Mtype>(top_diff + top[0]->offset(n), channels_, height_, width_,
-        kernel_h_, kernel_w_, pad_h_, pad_w_,
-        stride_h_, stride_w_, bottom_diff + bottom[0]->offset(n));
->>>>>>> 444a3ab3
   }
 }
 
