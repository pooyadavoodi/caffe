#include <algorithm>
#include <vector>

#include "caffe/filler.hpp"
#include "caffe/layer.hpp"
#include "caffe/util/im2col.hpp"
#include "caffe/util/math_functions.hpp"
#include "caffe/vision_layers.hpp"

namespace caffe {

<<<<<<< HEAD
template <typename Dtype>
void BaseConvolutionLayer<Dtype>::LayerSetUp(const vector<Blob<Dtype>*>& bottom,
      const vector<Blob<Dtype>*>& top) {
=======
template <typename Dtype, typename Mtype>
void BaseConvolutionLayer<Dtype,Mtype>::LayerSetUp(const vector<Blob<Dtype,Mtype>*>& bottom,
      const vector<Blob<Dtype,Mtype>*>& top) {
  CHECK_EQ(4, bottom[0]->num_axes()) << "Input must have 4 axes, "
      << "corresponding to (num, channels, height, width)";
>>>>>>> 444a3ab3
  // Configure the kernel size, padding, stride, and inputs.
  ConvolutionParameter conv_param = this->layer_param_.convolution_param();
  force_nd_im2col_ = conv_param.force_nd_im2col();
  channel_axis_ = bottom[0]->CanonicalAxisIndex(conv_param.axis());
  const int first_spatial_axis = channel_axis_ + 1;
  const int num_axes = bottom[0]->num_axes();
  num_spatial_axes_ = num_axes - first_spatial_axis;
  CHECK_GE(num_spatial_axes_, 0);
  vector<int> bottom_dim_blob_shape(1, num_spatial_axes_ + 1);
  vector<int> spatial_dim_blob_shape(1, std::max(num_spatial_axes_, 1));
  // Setup filter kernel dimensions (kernel_shape_).
  kernel_shape_.Reshape(spatial_dim_blob_shape);
  int* kernel_shape_data = kernel_shape_.mutable_cpu_data();
  if (conv_param.has_kernel_h() || conv_param.has_kernel_w()) {
    CHECK_EQ(num_spatial_axes_, 2)
        << "kernel_h & kernel_w can only be used for 2D convolution.";
    CHECK_EQ(0, conv_param.kernel_size_size())
        << "Either kernel_size or kernel_h/w should be specified; not both.";
    kernel_shape_data[0] = conv_param.kernel_h();
    kernel_shape_data[1] = conv_param.kernel_w();
  } else {
    const int num_kernel_dims = conv_param.kernel_size_size();
    CHECK(num_kernel_dims == 1 || num_kernel_dims == num_spatial_axes_)
        << "kernel_size must be specified once, or once per spatial dimension "
        << "(kernel_size specified " << num_kernel_dims << " times; "
        << num_spatial_axes_ << " spatial dims);";
      for (int i = 0; i < num_spatial_axes_; ++i) {
        kernel_shape_data[i] =
            conv_param.kernel_size((num_kernel_dims == 1) ? 0 : i);
      }
  }
  for (int i = 0; i < num_spatial_axes_; ++i) {
    CHECK_GT(kernel_shape_data[i], 0) << "Filter dimensions must be nonzero.";
  }
  // Setup stride dimensions (stride_).
  stride_.Reshape(spatial_dim_blob_shape);
  int* stride_data = stride_.mutable_cpu_data();
  if (conv_param.has_stride_h() || conv_param.has_stride_w()) {
    CHECK_EQ(num_spatial_axes_, 2)
        << "stride_h & stride_w can only be used for 2D convolution.";
    CHECK_EQ(0, conv_param.stride_size())
        << "Either stride or stride_h/w should be specified; not both.";
    stride_data[0] = conv_param.stride_h();
    stride_data[1] = conv_param.stride_w();
  } else {
    const int num_stride_dims = conv_param.stride_size();
    CHECK(num_stride_dims == 0 || num_stride_dims == 1 ||
          num_stride_dims == num_spatial_axes_)
        << "stride must be specified once, or once per spatial dimension "
        << "(stride specified " << num_stride_dims << " times; "
        << num_spatial_axes_ << " spatial dims);";
    const int kDefaultStride = 1;
    for (int i = 0; i < num_spatial_axes_; ++i) {
      stride_data[i] = (num_stride_dims == 0) ? kDefaultStride :
          conv_param.stride((num_stride_dims == 1) ? 0 : i);
      CHECK_GT(stride_data[i], 0) << "Stride dimensions must be nonzero.";
    }
  }
  // Setup pad dimensions (pad_).
  pad_.Reshape(spatial_dim_blob_shape);
  int* pad_data = pad_.mutable_cpu_data();
  if (conv_param.has_pad_h() || conv_param.has_pad_w()) {
    CHECK_EQ(num_spatial_axes_, 2)
        << "pad_h & pad_w can only be used for 2D convolution.";
    CHECK_EQ(0, conv_param.pad_size())
        << "Either pad or pad_h/w should be specified; not both.";
    pad_data[0] = conv_param.pad_h();
    pad_data[1] = conv_param.pad_w();
  } else {
    const int num_pad_dims = conv_param.pad_size();
    CHECK(num_pad_dims == 0 || num_pad_dims == 1 ||
          num_pad_dims == num_spatial_axes_)
        << "pad must be specified once, or once per spatial dimension "
        << "(pad specified " << num_pad_dims << " times; "
        << num_spatial_axes_ << " spatial dims);";
    const int kDefaultPad = 0;
    for (int i = 0; i < num_spatial_axes_; ++i) {
      pad_data[i] = (num_pad_dims == 0) ? kDefaultPad :
          conv_param.pad((num_pad_dims == 1) ? 0 : i);
    }
  }
  // Special case: im2col is the identity for 1x1 convolution with stride 1
  // and no padding, so flag for skipping the buffer and transformation.
  is_1x1_ = true;
  for (int i = 0; i < num_spatial_axes_; ++i) {
    is_1x1_ &=
        kernel_shape_data[i] == 1 && stride_data[i] == 1 && pad_data[i] == 0;
    if (!is_1x1_) { break; }
  }
  // Configure output channels and groups.
  channels_ = bottom[0]->shape(channel_axis_);
  num_output_ = this->layer_param_.convolution_param().num_output();
  CHECK_GT(num_output_, 0);
  group_ = this->layer_param_.convolution_param().group();
  CHECK_EQ(channels_ % group_, 0);
  CHECK_EQ(num_output_ % group_, 0)
      << "Number of output should be multiples of group.";
  if (reverse_dimensions()) {
    conv_out_channels_ = channels_;
    conv_in_channels_ = num_output_;
  } else {
    conv_out_channels_ = num_output_;
    conv_in_channels_ = channels_;
  }
  // Handle the parameters: weights and biases.
  // - blobs_[0] holds the filter weights
  // - blobs_[1] holds the biases (optional)
  vector<int> weight_shape(2);
  weight_shape[0] = conv_out_channels_;
  weight_shape[1] = conv_in_channels_ / group_;
  for (int i = 0; i < num_spatial_axes_; ++i) {
    weight_shape.push_back(kernel_shape_data[i]);
  }
  bias_term_ = this->layer_param_.convolution_param().bias_term();
  vector<int> bias_shape(bias_term_, num_output_);
  if (this->blobs_.size() > 0) {
    CHECK_EQ(1 + bias_term_, this->blobs_.size())
        << "Incorrect number of weight blobs.";
    if (weight_shape != this->blobs_[0]->shape()) {
      Blob<Dtype> weight_shaped_blob(weight_shape);
      LOG(FATAL) << "Incorrect weight shape: expected shape "
          << weight_shaped_blob.shape_string() << "; instead, shape was "
          << this->blobs_[0]->shape_string();
    }
    if (bias_term_ && bias_shape != this->blobs_[1]->shape()) {
      Blob<Dtype> bias_shaped_blob(bias_shape);
      LOG(FATAL) << "Incorrect bias shape: expected shape "
          << bias_shaped_blob.shape_string() << "; instead, shape was "
          << this->blobs_[1]->shape_string();
    }
    LOG(INFO) << "Skipping parameter initialization";
  } else {
    if (bias_term_) {
      this->blobs_.resize(2);
    } else {
      this->blobs_.resize(1);
    }
    // Initialize and fill the weights:
    // output channels x input channels per-group x kernel height x kernel width
<<<<<<< HEAD
    this->blobs_[0].reset(new Blob<Dtype>(weight_shape));
    shared_ptr<Filler<Dtype> > weight_filler(GetFiller<Dtype>(
=======
    this->blobs_[0].reset(new Blob<Dtype,Mtype>(
        conv_out_channels_, conv_in_channels_ / group_, kernel_h_, kernel_w_));
    shared_ptr<Filler<Dtype,Mtype> > weight_filler(GetFiller<Dtype,Mtype>(
>>>>>>> 444a3ab3
        this->layer_param_.convolution_param().weight_filler()));
    weight_filler->Fill(this->blobs_[0].get());
    // If necessary, initialize and fill the biases.
    if (bias_term_) {
<<<<<<< HEAD
      this->blobs_[1].reset(new Blob<Dtype>(bias_shape));
      shared_ptr<Filler<Dtype> > bias_filler(GetFiller<Dtype>(
=======
      vector<int> bias_shape(1, num_output_);
      this->blobs_[1].reset(new Blob<Dtype,Mtype>(bias_shape));
      shared_ptr<Filler<Dtype,Mtype> > bias_filler(GetFiller<Dtype,Mtype>(
>>>>>>> 444a3ab3
          this->layer_param_.convolution_param().bias_filler()));
      bias_filler->Fill(this->blobs_[1].get());
    }
  }
  kernel_dim_ = this->blobs_[0]->count(1);
  weight_offset_ = conv_out_channels_ * kernel_dim_ / group_;
  // Propagate gradients to the parameters (as directed by backward pass).
  this->param_propagate_down_.resize(this->blobs_.size(), true);
}

<<<<<<< HEAD
template <typename Dtype>
void BaseConvolutionLayer<Dtype>::Reshape(const vector<Blob<Dtype>*>& bottom,
      const vector<Blob<Dtype>*>& top) {
  const int first_spatial_axis = channel_axis_ + 1;
  CHECK_EQ(bottom[0]->num_axes(), first_spatial_axis + num_spatial_axes_)
      << "bottom num_axes may not change.";
  num_ = bottom[0]->count(0, channel_axis_);
  CHECK_EQ(bottom[0]->shape(channel_axis_), channels_)
      << "Input size incompatible with convolution kernel.";
=======
template <typename Dtype, typename Mtype>
void BaseConvolutionLayer<Dtype,Mtype>::Reshape(const vector<Blob<Dtype,Mtype>*>& bottom,
      const vector<Blob<Dtype,Mtype>*>& top) {
  CHECK_EQ(4, bottom[0]->num_axes()) << "Input must have 4 axes, "
      << "corresponding to (num, channels, height, width)";
  num_ = bottom[0]->num();
  height_ = bottom[0]->height();
  width_ = bottom[0]->width();
  CHECK_EQ(bottom[0]->channels(), channels_) << "Input size incompatible with"
    " convolution kernel.";
>>>>>>> 444a3ab3
  // TODO: generalize to handle inputs of different shapes.
  for (int bottom_id = 1; bottom_id < bottom.size(); ++bottom_id) {
    CHECK(bottom[0]->shape() == bottom[bottom_id]->shape())
        << "All inputs must have the same shape.";
  }
  // Shape the tops.
  bottom_shape_ = &bottom[0]->shape();
  compute_output_shape();
  vector<int> top_shape(bottom[0]->shape().begin(),
      bottom[0]->shape().begin() + channel_axis_);
  top_shape.push_back(num_output_);
  for (int i = 0; i < num_spatial_axes_; ++i) {
    top_shape.push_back(output_shape_[i]);
  }
  for (int top_id = 0; top_id < top.size(); ++top_id) {
    top[top_id]->Reshape(top_shape);
  }
  if (reverse_dimensions()) {
    conv_out_spatial_dim_ = bottom[0]->count(first_spatial_axis);
  } else {
    conv_out_spatial_dim_ = top[0]->count(first_spatial_axis);
  }
  col_offset_ = kernel_dim_ * conv_out_spatial_dim_;
  output_offset_ = conv_out_channels_ * conv_out_spatial_dim_ / group_;
  // Setup input dimensions (conv_input_shape_).
  vector<int> bottom_dim_blob_shape(1, num_spatial_axes_ + 1);
  conv_input_shape_.Reshape(bottom_dim_blob_shape);
  int* conv_input_shape_data = conv_input_shape_.mutable_cpu_data();
  for (int i = 0; i < num_spatial_axes_ + 1; ++i) {
    if (reverse_dimensions()) {
      conv_input_shape_data[i] = top[0]->shape(channel_axis_ + i);
    } else {
      conv_input_shape_data[i] = bottom[0]->shape(channel_axis_ + i);
    }
  }
  // The im2col result buffer will only hold one image at a time to avoid
  // overly large memory usage. In the special case of 1x1 convolution
  // it goes lazily unused to save memory.
  col_buffer_shape_.clear();
  col_buffer_shape_.push_back(kernel_dim_ * group_);
  for (int i = 0; i < num_spatial_axes_; ++i) {
    if (reverse_dimensions()) {
      col_buffer_shape_.push_back(input_shape(i + 1));
    } else {
      col_buffer_shape_.push_back(output_shape_[i]);
    }
  }
  col_buffer_.Reshape(col_buffer_shape_);
  bottom_dim_ = bottom[0]->count(channel_axis_);
  top_dim_ = top[0]->count(channel_axis_);
  num_kernels_im2col_ = conv_in_channels_ * conv_out_spatial_dim_;
  num_kernels_col2im_ = reverse_dimensions() ? top_dim_ : bottom_dim_;
  // Set up the all ones "bias multiplier" for adding biases by BLAS
  out_spatial_dim_ = top[0]->count(first_spatial_axis);
  if (bias_term_) {
    vector<int> bias_multiplier_shape(1, out_spatial_dim_);
    bias_multiplier_.Reshape(bias_multiplier_shape);
    caffe_set<Dtype,Mtype>(bias_multiplier_.count(), Mtype(1),
        bias_multiplier_.mutable_cpu_data());
  }
}

template <typename Dtype, typename Mtype>
void BaseConvolutionLayer<Dtype,Mtype>::forward_cpu_gemm(const Dtype* input,
    const Dtype* weights, Dtype* output, bool skip_im2col) {
  const Dtype* col_buff = input;
  if (!is_1x1_) {
    if (!skip_im2col) {
      conv_im2col_cpu(input, col_buffer_.mutable_cpu_data());
    }
    col_buff = col_buffer_.cpu_data();
  }
  for (int g = 0; g < group_; ++g) {
<<<<<<< HEAD
    caffe_cpu_gemm<Dtype>(CblasNoTrans, CblasNoTrans, conv_out_channels_ /
        group_, conv_out_spatial_dim_, kernel_dim_,
        (Dtype)1., weights + weight_offset_ * g, col_buff + col_offset_ * g,
        (Dtype)0., output + output_offset_ * g);
=======
    caffe_cpu_gemm<Dtype,Mtype>(CblasNoTrans, CblasNoTrans, conv_out_channels_ /
        group_, conv_out_spatial_dim_, kernel_dim_ / group_,
        (Mtype)1., weights + weight_offset_ * g, col_buff + col_offset_ * g,
        (Mtype)0., output + output_offset_ * g);
>>>>>>> 444a3ab3
  }
}

template <typename Dtype, typename Mtype>
void BaseConvolutionLayer<Dtype,Mtype>::forward_cpu_bias(Dtype* output,
    const Dtype* bias) {
<<<<<<< HEAD
  caffe_cpu_gemm<Dtype>(CblasNoTrans, CblasNoTrans, num_output_,
      out_spatial_dim_, 1, (Dtype)1., bias, bias_multiplier_.cpu_data(),
      (Dtype)1., output);
=======
  caffe_cpu_gemm<Dtype,Mtype>(CblasNoTrans, CblasNoTrans, num_output_,
      height_out_ * width_out_, 1, (Mtype)1., bias, bias_multiplier_.cpu_data(),
      (Mtype)1., output);
>>>>>>> 444a3ab3
}

template <typename Dtype, typename Mtype>
void BaseConvolutionLayer<Dtype,Mtype>::backward_cpu_gemm(const Dtype* output,
    const Dtype* weights, Dtype* input) {
  Dtype* col_buff = col_buffer_.mutable_cpu_data();
  if (is_1x1_) {
    col_buff = input;
  }
  for (int g = 0; g < group_; ++g) {
<<<<<<< HEAD
    caffe_cpu_gemm<Dtype>(CblasTrans, CblasNoTrans, kernel_dim_,
=======
    caffe_cpu_gemm<Dtype,Mtype>(CblasTrans, CblasNoTrans, kernel_dim_ / group_,
>>>>>>> 444a3ab3
        conv_out_spatial_dim_, conv_out_channels_ / group_,
        (Mtype)1., weights + weight_offset_ * g, output + output_offset_ * g,
        (Mtype)0., col_buff + col_offset_ * g);
  }
  if (!is_1x1_) {
    conv_col2im_cpu(col_buff, input);
  }
}

template <typename Dtype, typename Mtype>
void BaseConvolutionLayer<Dtype,Mtype>::weight_cpu_gemm(const Dtype* input,
    const Dtype* output, Dtype* weights) {
  const Dtype* col_buff = input;
  if (!is_1x1_) {
    conv_im2col_cpu(input, col_buffer_.mutable_cpu_data());
    col_buff = col_buffer_.cpu_data();
  }
  for (int g = 0; g < group_; ++g) {
<<<<<<< HEAD
    caffe_cpu_gemm<Dtype>(CblasNoTrans, CblasTrans, conv_out_channels_ / group_,
        kernel_dim_, conv_out_spatial_dim_,
        (Dtype)1., output + output_offset_ * g, col_buff + col_offset_ * g,
        (Dtype)1., weights + weight_offset_ * g);
=======
    caffe_cpu_gemm<Dtype,Mtype>(CblasNoTrans, CblasTrans, conv_out_channels_ / group_,
        kernel_dim_ / group_, conv_out_spatial_dim_,
        (Mtype)1., output + output_offset_ * g, col_buff + col_offset_ * g,
        (Mtype)1., weights + weight_offset_ * g);
>>>>>>> 444a3ab3
  }
}

template <typename Dtype, typename Mtype>
void BaseConvolutionLayer<Dtype,Mtype>::backward_cpu_bias(Dtype* bias,
    const Dtype* input) {
<<<<<<< HEAD
  caffe_cpu_gemv<Dtype>(CblasNoTrans, num_output_, out_spatial_dim_, 1.,
=======
  caffe_cpu_gemv<Dtype,Mtype>(CblasNoTrans, num_output_, height_out_ * width_out_, 1.,
>>>>>>> 444a3ab3
      input, bias_multiplier_.cpu_data(), 1., bias);
}

#ifndef CPU_ONLY

template <typename Dtype, typename Mtype>
void BaseConvolutionLayer<Dtype,Mtype>::forward_gpu_gemm(const Dtype* input,
    const Dtype* weights, Dtype* output, bool skip_im2col) {
  const Dtype* col_buff = input;
  if (!is_1x1_) {
    if (!skip_im2col) {
      conv_im2col_gpu(input, col_buffer_.mutable_gpu_data());
    }
    col_buff = col_buffer_.gpu_data();
  }
  for (int g = 0; g < group_; ++g) {
<<<<<<< HEAD
    caffe_gpu_gemm<Dtype>(CblasNoTrans, CblasNoTrans, conv_out_channels_ /
        group_, conv_out_spatial_dim_, kernel_dim_,
        (Dtype)1., weights + weight_offset_ * g, col_buff + col_offset_ * g,
        (Dtype)0., output + output_offset_ * g);
=======
    caffe_gpu_gemm<Dtype,Mtype>(CblasNoTrans, CblasNoTrans, conv_out_channels_ /
        group_, conv_out_spatial_dim_, kernel_dim_ / group_,
        (Mtype)1., weights + weight_offset_ * g, col_buff + col_offset_ * g,
        (Mtype)0., output + output_offset_ * g);
>>>>>>> 444a3ab3
  }
}

template <typename Dtype, typename Mtype>
void BaseConvolutionLayer<Dtype,Mtype>::forward_gpu_bias(Dtype* output,
    const Dtype* bias) {
<<<<<<< HEAD
  caffe_gpu_gemm<Dtype>(CblasNoTrans, CblasNoTrans, num_output_,
      out_spatial_dim_, 1, (Dtype)1., bias, bias_multiplier_.gpu_data(),
      (Dtype)1., output);
=======
  caffe_gpu_gemm<Dtype,Mtype>(CblasNoTrans, CblasNoTrans, num_output_,
      height_out_ * width_out_, 1, (Mtype)1., bias, bias_multiplier_.gpu_data(),
      (Mtype)1., output);
>>>>>>> 444a3ab3
}

template <typename Dtype, typename Mtype>
void BaseConvolutionLayer<Dtype,Mtype>::backward_gpu_gemm(const Dtype* output,
    const Dtype* weights, Dtype* input) {
  Dtype* col_buff = col_buffer_.mutable_gpu_data();
  if (is_1x1_) {
    col_buff = input;
  }
  for (int g = 0; g < group_; ++g) {
<<<<<<< HEAD
    caffe_gpu_gemm<Dtype>(CblasTrans, CblasNoTrans, kernel_dim_,
=======
    caffe_gpu_gemm<Dtype,Mtype>(CblasTrans, CblasNoTrans, kernel_dim_ / group_,
>>>>>>> 444a3ab3
        conv_out_spatial_dim_, conv_out_channels_ / group_,
        (Mtype)1., weights + weight_offset_ * g, output + output_offset_ * g,
        (Mtype)0., col_buff + col_offset_ * g);
  }
  if (!is_1x1_) {
    conv_col2im_gpu(col_buff, input);
  }
}

template <typename Dtype, typename Mtype>
void BaseConvolutionLayer<Dtype,Mtype>::weight_gpu_gemm(const Dtype* input,
    const Dtype* output, Dtype* weights) {
  const Dtype* col_buff = input;
  if (!is_1x1_) {
    conv_im2col_gpu(input, col_buffer_.mutable_gpu_data());
    col_buff = col_buffer_.gpu_data();
  }
  for (int g = 0; g < group_; ++g) {
<<<<<<< HEAD
    caffe_gpu_gemm<Dtype>(CblasNoTrans, CblasTrans, conv_out_channels_ / group_,
        kernel_dim_, conv_out_spatial_dim_,
        (Dtype)1., output + output_offset_ * g, col_buff + col_offset_ * g,
        (Dtype)1., weights + weight_offset_ * g);
=======
    caffe_gpu_gemm<Dtype,Mtype>(CblasNoTrans, CblasTrans, conv_out_channels_ / group_,
        kernel_dim_ / group_, conv_out_spatial_dim_,
        (Mtype)1., output + output_offset_ * g, col_buff + col_offset_ * g,
        (Mtype)1., weights + weight_offset_ * g);
>>>>>>> 444a3ab3
  }
}

template <typename Dtype, typename Mtype>
void BaseConvolutionLayer<Dtype,Mtype>::backward_gpu_bias(Dtype* bias,
    const Dtype* input) {
<<<<<<< HEAD
  caffe_gpu_gemv<Dtype>(CblasNoTrans, num_output_, out_spatial_dim_, 1.,
=======
  caffe_gpu_gemv<Dtype,Mtype>(CblasNoTrans, num_output_, height_out_ * width_out_, 1.,
>>>>>>> 444a3ab3
      input, bias_multiplier_.gpu_data(), 1., bias);
}

#endif  // !CPU_ONLY

INSTANTIATE_CLASS(BaseConvolutionLayer);

}  // namespace caffe<|MERGE_RESOLUTION|>--- conflicted
+++ resolved
@@ -9,17 +9,9 @@
 
 namespace caffe {
 
-<<<<<<< HEAD
-template <typename Dtype>
-void BaseConvolutionLayer<Dtype>::LayerSetUp(const vector<Blob<Dtype>*>& bottom,
-      const vector<Blob<Dtype>*>& top) {
-=======
 template <typename Dtype, typename Mtype>
 void BaseConvolutionLayer<Dtype,Mtype>::LayerSetUp(const vector<Blob<Dtype,Mtype>*>& bottom,
       const vector<Blob<Dtype,Mtype>*>& top) {
-  CHECK_EQ(4, bottom[0]->num_axes()) << "Input must have 4 axes, "
-      << "corresponding to (num, channels, height, width)";
->>>>>>> 444a3ab3
   // Configure the kernel size, padding, stride, and inputs.
   ConvolutionParameter conv_param = this->layer_param_.convolution_param();
   force_nd_im2col_ = conv_param.force_nd_im2col();
@@ -139,13 +131,13 @@
     CHECK_EQ(1 + bias_term_, this->blobs_.size())
         << "Incorrect number of weight blobs.";
     if (weight_shape != this->blobs_[0]->shape()) {
-      Blob<Dtype> weight_shaped_blob(weight_shape);
+      Blob<Dtype,Mtype> weight_shaped_blob(weight_shape);
       LOG(FATAL) << "Incorrect weight shape: expected shape "
           << weight_shaped_blob.shape_string() << "; instead, shape was "
           << this->blobs_[0]->shape_string();
     }
     if (bias_term_ && bias_shape != this->blobs_[1]->shape()) {
-      Blob<Dtype> bias_shaped_blob(bias_shape);
+      Blob<Dtype,Mtype> bias_shaped_blob(bias_shape);
       LOG(FATAL) << "Incorrect bias shape: expected shape "
           << bias_shaped_blob.shape_string() << "; instead, shape was "
           << this->blobs_[1]->shape_string();
@@ -159,26 +151,14 @@
     }
     // Initialize and fill the weights:
     // output channels x input channels per-group x kernel height x kernel width
-<<<<<<< HEAD
-    this->blobs_[0].reset(new Blob<Dtype>(weight_shape));
-    shared_ptr<Filler<Dtype> > weight_filler(GetFiller<Dtype>(
-=======
-    this->blobs_[0].reset(new Blob<Dtype,Mtype>(
-        conv_out_channels_, conv_in_channels_ / group_, kernel_h_, kernel_w_));
+    this->blobs_[0].reset(new Blob<Dtype,Mtype>(weight_shape));
     shared_ptr<Filler<Dtype,Mtype> > weight_filler(GetFiller<Dtype,Mtype>(
->>>>>>> 444a3ab3
         this->layer_param_.convolution_param().weight_filler()));
     weight_filler->Fill(this->blobs_[0].get());
     // If necessary, initialize and fill the biases.
     if (bias_term_) {
-<<<<<<< HEAD
-      this->blobs_[1].reset(new Blob<Dtype>(bias_shape));
-      shared_ptr<Filler<Dtype> > bias_filler(GetFiller<Dtype>(
-=======
-      vector<int> bias_shape(1, num_output_);
       this->blobs_[1].reset(new Blob<Dtype,Mtype>(bias_shape));
       shared_ptr<Filler<Dtype,Mtype> > bias_filler(GetFiller<Dtype,Mtype>(
->>>>>>> 444a3ab3
           this->layer_param_.convolution_param().bias_filler()));
       bias_filler->Fill(this->blobs_[1].get());
     }
@@ -189,28 +169,15 @@
   this->param_propagate_down_.resize(this->blobs_.size(), true);
 }
 
-<<<<<<< HEAD
-template <typename Dtype>
-void BaseConvolutionLayer<Dtype>::Reshape(const vector<Blob<Dtype>*>& bottom,
-      const vector<Blob<Dtype>*>& top) {
+template <typename Dtype, typename Mtype>
+void BaseConvolutionLayer<Dtype,Mtype>::Reshape(const vector<Blob<Dtype,Mtype>*>& bottom,
+      const vector<Blob<Dtype,Mtype>*>& top) {
   const int first_spatial_axis = channel_axis_ + 1;
   CHECK_EQ(bottom[0]->num_axes(), first_spatial_axis + num_spatial_axes_)
       << "bottom num_axes may not change.";
   num_ = bottom[0]->count(0, channel_axis_);
   CHECK_EQ(bottom[0]->shape(channel_axis_), channels_)
       << "Input size incompatible with convolution kernel.";
-=======
-template <typename Dtype, typename Mtype>
-void BaseConvolutionLayer<Dtype,Mtype>::Reshape(const vector<Blob<Dtype,Mtype>*>& bottom,
-      const vector<Blob<Dtype,Mtype>*>& top) {
-  CHECK_EQ(4, bottom[0]->num_axes()) << "Input must have 4 axes, "
-      << "corresponding to (num, channels, height, width)";
-  num_ = bottom[0]->num();
-  height_ = bottom[0]->height();
-  width_ = bottom[0]->width();
-  CHECK_EQ(bottom[0]->channels(), channels_) << "Input size incompatible with"
-    " convolution kernel.";
->>>>>>> 444a3ab3
   // TODO: generalize to handle inputs of different shapes.
   for (int bottom_id = 1; bottom_id < bottom.size(); ++bottom_id) {
     CHECK(bottom[0]->shape() == bottom[bottom_id]->shape())
@@ -284,32 +251,19 @@
     col_buff = col_buffer_.cpu_data();
   }
   for (int g = 0; g < group_; ++g) {
-<<<<<<< HEAD
-    caffe_cpu_gemm<Dtype>(CblasNoTrans, CblasNoTrans, conv_out_channels_ /
+    caffe_cpu_gemm<Dtype,Mtype>(CblasNoTrans, CblasNoTrans, conv_out_channels_ /
         group_, conv_out_spatial_dim_, kernel_dim_,
-        (Dtype)1., weights + weight_offset_ * g, col_buff + col_offset_ * g,
-        (Dtype)0., output + output_offset_ * g);
-=======
-    caffe_cpu_gemm<Dtype,Mtype>(CblasNoTrans, CblasNoTrans, conv_out_channels_ /
-        group_, conv_out_spatial_dim_, kernel_dim_ / group_,
         (Mtype)1., weights + weight_offset_ * g, col_buff + col_offset_ * g,
         (Mtype)0., output + output_offset_ * g);
->>>>>>> 444a3ab3
   }
 }
 
 template <typename Dtype, typename Mtype>
 void BaseConvolutionLayer<Dtype,Mtype>::forward_cpu_bias(Dtype* output,
     const Dtype* bias) {
-<<<<<<< HEAD
-  caffe_cpu_gemm<Dtype>(CblasNoTrans, CblasNoTrans, num_output_,
-      out_spatial_dim_, 1, (Dtype)1., bias, bias_multiplier_.cpu_data(),
-      (Dtype)1., output);
-=======
   caffe_cpu_gemm<Dtype,Mtype>(CblasNoTrans, CblasNoTrans, num_output_,
-      height_out_ * width_out_, 1, (Mtype)1., bias, bias_multiplier_.cpu_data(),
+      out_spatial_dim_, 1, (Mtype)1., bias, bias_multiplier_.cpu_data(),
       (Mtype)1., output);
->>>>>>> 444a3ab3
 }
 
 template <typename Dtype, typename Mtype>
@@ -320,11 +274,7 @@
     col_buff = input;
   }
   for (int g = 0; g < group_; ++g) {
-<<<<<<< HEAD
-    caffe_cpu_gemm<Dtype>(CblasTrans, CblasNoTrans, kernel_dim_,
-=======
-    caffe_cpu_gemm<Dtype,Mtype>(CblasTrans, CblasNoTrans, kernel_dim_ / group_,
->>>>>>> 444a3ab3
+    caffe_cpu_gemm<Dtype,Mtype>(CblasTrans, CblasNoTrans, kernel_dim_,
         conv_out_spatial_dim_, conv_out_channels_ / group_,
         (Mtype)1., weights + weight_offset_ * g, output + output_offset_ * g,
         (Mtype)0., col_buff + col_offset_ * g);
@@ -343,28 +293,17 @@
     col_buff = col_buffer_.cpu_data();
   }
   for (int g = 0; g < group_; ++g) {
-<<<<<<< HEAD
-    caffe_cpu_gemm<Dtype>(CblasNoTrans, CblasTrans, conv_out_channels_ / group_,
+    caffe_cpu_gemm<Dtype,Mtype>(CblasNoTrans, CblasTrans, conv_out_channels_ / group_,
         kernel_dim_, conv_out_spatial_dim_,
-        (Dtype)1., output + output_offset_ * g, col_buff + col_offset_ * g,
-        (Dtype)1., weights + weight_offset_ * g);
-=======
-    caffe_cpu_gemm<Dtype,Mtype>(CblasNoTrans, CblasTrans, conv_out_channels_ / group_,
-        kernel_dim_ / group_, conv_out_spatial_dim_,
         (Mtype)1., output + output_offset_ * g, col_buff + col_offset_ * g,
         (Mtype)1., weights + weight_offset_ * g);
->>>>>>> 444a3ab3
   }
 }
 
 template <typename Dtype, typename Mtype>
 void BaseConvolutionLayer<Dtype,Mtype>::backward_cpu_bias(Dtype* bias,
     const Dtype* input) {
-<<<<<<< HEAD
-  caffe_cpu_gemv<Dtype>(CblasNoTrans, num_output_, out_spatial_dim_, 1.,
-=======
-  caffe_cpu_gemv<Dtype,Mtype>(CblasNoTrans, num_output_, height_out_ * width_out_, 1.,
->>>>>>> 444a3ab3
+  caffe_cpu_gemv<Dtype,Mtype>(CblasNoTrans, num_output_, out_spatial_dim_, 1.,
       input, bias_multiplier_.cpu_data(), 1., bias);
 }
 
@@ -381,32 +320,19 @@
     col_buff = col_buffer_.gpu_data();
   }
   for (int g = 0; g < group_; ++g) {
-<<<<<<< HEAD
-    caffe_gpu_gemm<Dtype>(CblasNoTrans, CblasNoTrans, conv_out_channels_ /
+    caffe_gpu_gemm<Dtype,Mtype>(CblasNoTrans, CblasNoTrans, conv_out_channels_ /
         group_, conv_out_spatial_dim_, kernel_dim_,
-        (Dtype)1., weights + weight_offset_ * g, col_buff + col_offset_ * g,
-        (Dtype)0., output + output_offset_ * g);
-=======
-    caffe_gpu_gemm<Dtype,Mtype>(CblasNoTrans, CblasNoTrans, conv_out_channels_ /
-        group_, conv_out_spatial_dim_, kernel_dim_ / group_,
         (Mtype)1., weights + weight_offset_ * g, col_buff + col_offset_ * g,
         (Mtype)0., output + output_offset_ * g);
->>>>>>> 444a3ab3
   }
 }
 
 template <typename Dtype, typename Mtype>
 void BaseConvolutionLayer<Dtype,Mtype>::forward_gpu_bias(Dtype* output,
     const Dtype* bias) {
-<<<<<<< HEAD
-  caffe_gpu_gemm<Dtype>(CblasNoTrans, CblasNoTrans, num_output_,
-      out_spatial_dim_, 1, (Dtype)1., bias, bias_multiplier_.gpu_data(),
-      (Dtype)1., output);
-=======
   caffe_gpu_gemm<Dtype,Mtype>(CblasNoTrans, CblasNoTrans, num_output_,
-      height_out_ * width_out_, 1, (Mtype)1., bias, bias_multiplier_.gpu_data(),
+      out_spatial_dim_, 1, (Mtype)1., bias, bias_multiplier_.gpu_data(),
       (Mtype)1., output);
->>>>>>> 444a3ab3
 }
 
 template <typename Dtype, typename Mtype>
@@ -417,11 +343,7 @@
     col_buff = input;
   }
   for (int g = 0; g < group_; ++g) {
-<<<<<<< HEAD
-    caffe_gpu_gemm<Dtype>(CblasTrans, CblasNoTrans, kernel_dim_,
-=======
-    caffe_gpu_gemm<Dtype,Mtype>(CblasTrans, CblasNoTrans, kernel_dim_ / group_,
->>>>>>> 444a3ab3
+    caffe_gpu_gemm<Dtype,Mtype>(CblasTrans, CblasNoTrans, kernel_dim_,
         conv_out_spatial_dim_, conv_out_channels_ / group_,
         (Mtype)1., weights + weight_offset_ * g, output + output_offset_ * g,
         (Mtype)0., col_buff + col_offset_ * g);
@@ -440,28 +362,17 @@
     col_buff = col_buffer_.gpu_data();
   }
   for (int g = 0; g < group_; ++g) {
-<<<<<<< HEAD
-    caffe_gpu_gemm<Dtype>(CblasNoTrans, CblasTrans, conv_out_channels_ / group_,
+    caffe_gpu_gemm<Dtype,Mtype>(CblasNoTrans, CblasTrans, conv_out_channels_ / group_,
         kernel_dim_, conv_out_spatial_dim_,
-        (Dtype)1., output + output_offset_ * g, col_buff + col_offset_ * g,
-        (Dtype)1., weights + weight_offset_ * g);
-=======
-    caffe_gpu_gemm<Dtype,Mtype>(CblasNoTrans, CblasTrans, conv_out_channels_ / group_,
-        kernel_dim_ / group_, conv_out_spatial_dim_,
         (Mtype)1., output + output_offset_ * g, col_buff + col_offset_ * g,
         (Mtype)1., weights + weight_offset_ * g);
->>>>>>> 444a3ab3
   }
 }
 
 template <typename Dtype, typename Mtype>
 void BaseConvolutionLayer<Dtype,Mtype>::backward_gpu_bias(Dtype* bias,
     const Dtype* input) {
-<<<<<<< HEAD
-  caffe_gpu_gemv<Dtype>(CblasNoTrans, num_output_, out_spatial_dim_, 1.,
-=======
-  caffe_gpu_gemv<Dtype,Mtype>(CblasNoTrans, num_output_, height_out_ * width_out_, 1.,
->>>>>>> 444a3ab3
+  caffe_gpu_gemv<Dtype,Mtype>(CblasNoTrans, num_output_, out_spatial_dim_, 1.,
       input, bias_multiplier_.gpu_data(), 1., bias);
 }
 
