#include <vector>

#include "caffe/layer.hpp"
#include "caffe/util/math_functions.hpp"
#include "caffe/vision_layers.hpp"

namespace caffe {

<<<<<<< HEAD
template <typename Dtype>
__global__ void Concat(const int nthreads, const Dtype* in_data,
    const bool forward, const int num_concats, const int concat_size,
    const int top_concat_axis, const int bottom_concat_axis,
    const int offset_concat_axis, Dtype* out_data) {
  CUDA_KERNEL_LOOP(index, nthreads) {
    const int total_concat_size = concat_size * bottom_concat_axis;
    const int concat_num = index / total_concat_size;
    const int concat_index = index % total_concat_size;
    const int top_index = concat_index +
        (concat_num * top_concat_axis + offset_concat_axis) * concat_size;
    if (forward) {
      out_data[top_index] = in_data[index];
    } else {
      out_data[index] = in_data[top_index];
    }
  }
}

template <typename Dtype>
void ConcatLayer<Dtype>::Forward_gpu(const vector<Blob<Dtype>*>& bottom,
      const vector<Blob<Dtype>*>& top) {
  if (bottom.size() == 1) { return; }
=======
template <typename Dtype, typename Mtype>
void ConcatLayer<Dtype,Mtype>::Forward_gpu(const vector<Blob<Dtype,Mtype>*>& bottom,
      const vector<Blob<Dtype,Mtype>*>& top) {
>>>>>>> 444a3ab3
  Dtype* top_data = top[0]->mutable_gpu_data();
  int offset_concat_axis = 0;
  const int top_concat_axis = top[0]->shape(concat_axis_);
  const bool kForward = true;
  for (int i = 0; i < bottom.size(); ++i) {
    const Dtype* bottom_data = bottom[i]->gpu_data();
    const int bottom_concat_axis = bottom[i]->shape(concat_axis_);
<<<<<<< HEAD
    const int bottom_concat_size = bottom_concat_axis * concat_input_size_;
    const int nthreads = bottom_concat_size * num_concats_;
    Concat<Dtype>  // NOLINT_NEXT_LINE(whitespace/operators)
        <<<CAFFE_GET_BLOCKS(nthreads), CAFFE_CUDA_NUM_THREADS>>>(
        nthreads, bottom_data, kForward, num_concats_, concat_input_size_,
        top_concat_axis, bottom_concat_axis, offset_concat_axis, top_data);
=======
    for (int n = 0; n < num_concats_; ++n) {
      caffe_copy<Dtype,Mtype>(bottom_concat_axis * concat_input_size_,
          bottom_data + n * bottom_concat_axis * concat_input_size_,
          top_data + (n * top_concat_axis + offset_concat_axis)
              * concat_input_size_);
    }
>>>>>>> 444a3ab3
    offset_concat_axis += bottom_concat_axis;
  }
}

<<<<<<< HEAD
template <typename Dtype>
void ConcatLayer<Dtype>::Backward_gpu(const vector<Blob<Dtype>*>& top,
      const vector<bool>& propagate_down, const vector<Blob<Dtype>*>& bottom) {
  if (bottom.size() == 1) { return; }
=======
template <typename Dtype, typename Mtype>
void ConcatLayer<Dtype,Mtype>::Backward_gpu(const vector<Blob<Dtype,Mtype>*>& top,
      const vector<bool>& propagate_down, const vector<Blob<Dtype,Mtype>*>& bottom) {
>>>>>>> 444a3ab3
  const Dtype* top_diff = top[0]->gpu_diff();
  int offset_concat_axis = 0;
  const int top_concat_axis = top[0]->shape(concat_axis_);
  const bool kForward = false;
  for (int i = 0; i < bottom.size(); ++i) {
    const int bottom_concat_axis = bottom[i]->shape(concat_axis_);
<<<<<<< HEAD
    if (propagate_down[i]) {
      Dtype* bottom_diff = bottom[i]->mutable_gpu_diff();
      const int bottom_concat_size = bottom_concat_axis * concat_input_size_;
      const int nthreads = bottom_concat_size * num_concats_;
      Concat<Dtype>  // NOLINT_NEXT_LINE(whitespace/operators)
          <<<CAFFE_GET_BLOCKS(nthreads), CAFFE_CUDA_NUM_THREADS>>>(
          nthreads, top_diff, kForward, num_concats_, concat_input_size_,
          top_concat_axis, bottom_concat_axis, offset_concat_axis, bottom_diff);
=======
    for (int n = 0; n < num_concats_; ++n) {
      caffe_copy<Dtype,Mtype>(bottom_concat_axis * concat_input_size_, top_diff +
          (n * top_concat_axis + offset_concat_axis) * concat_input_size_,
          bottom_diff + n * bottom_concat_axis * concat_input_size_);
>>>>>>> 444a3ab3
    }
    offset_concat_axis += bottom_concat_axis;
  }
}

INSTANTIATE_LAYER_GPU_FUNCS(ConcatLayer);

}  // namespace caffe<|MERGE_RESOLUTION|>--- conflicted
+++ resolved
@@ -6,8 +6,7 @@
 
 namespace caffe {
 
-<<<<<<< HEAD
-template <typename Dtype>
+template <typename Dtype, typename Mtype>
 __global__ void Concat(const int nthreads, const Dtype* in_data,
     const bool forward, const int num_concats, const int concat_size,
     const int top_concat_axis, const int bottom_concat_axis,
@@ -26,15 +25,10 @@
   }
 }
 
-template <typename Dtype>
-void ConcatLayer<Dtype>::Forward_gpu(const vector<Blob<Dtype>*>& bottom,
-      const vector<Blob<Dtype>*>& top) {
-  if (bottom.size() == 1) { return; }
-=======
 template <typename Dtype, typename Mtype>
 void ConcatLayer<Dtype,Mtype>::Forward_gpu(const vector<Blob<Dtype,Mtype>*>& bottom,
       const vector<Blob<Dtype,Mtype>*>& top) {
->>>>>>> 444a3ab3
+  if (bottom.size() == 1) { return; }
   Dtype* top_data = top[0]->mutable_gpu_data();
   int offset_concat_axis = 0;
   const int top_concat_axis = top[0]->shape(concat_axis_);
@@ -42,56 +36,34 @@
   for (int i = 0; i < bottom.size(); ++i) {
     const Dtype* bottom_data = bottom[i]->gpu_data();
     const int bottom_concat_axis = bottom[i]->shape(concat_axis_);
-<<<<<<< HEAD
     const int bottom_concat_size = bottom_concat_axis * concat_input_size_;
     const int nthreads = bottom_concat_size * num_concats_;
-    Concat<Dtype>  // NOLINT_NEXT_LINE(whitespace/operators)
+    Concat<Dtype,Mtype>  // NOLINT_NEXT_LINE(whitespace/operators)
         <<<CAFFE_GET_BLOCKS(nthreads), CAFFE_CUDA_NUM_THREADS>>>(
         nthreads, bottom_data, kForward, num_concats_, concat_input_size_,
         top_concat_axis, bottom_concat_axis, offset_concat_axis, top_data);
-=======
-    for (int n = 0; n < num_concats_; ++n) {
-      caffe_copy<Dtype,Mtype>(bottom_concat_axis * concat_input_size_,
-          bottom_data + n * bottom_concat_axis * concat_input_size_,
-          top_data + (n * top_concat_axis + offset_concat_axis)
-              * concat_input_size_);
-    }
->>>>>>> 444a3ab3
     offset_concat_axis += bottom_concat_axis;
   }
 }
 
-<<<<<<< HEAD
-template <typename Dtype>
-void ConcatLayer<Dtype>::Backward_gpu(const vector<Blob<Dtype>*>& top,
-      const vector<bool>& propagate_down, const vector<Blob<Dtype>*>& bottom) {
-  if (bottom.size() == 1) { return; }
-=======
 template <typename Dtype, typename Mtype>
 void ConcatLayer<Dtype,Mtype>::Backward_gpu(const vector<Blob<Dtype,Mtype>*>& top,
       const vector<bool>& propagate_down, const vector<Blob<Dtype,Mtype>*>& bottom) {
->>>>>>> 444a3ab3
+  if (bottom.size() == 1) { return; }
   const Dtype* top_diff = top[0]->gpu_diff();
   int offset_concat_axis = 0;
   const int top_concat_axis = top[0]->shape(concat_axis_);
   const bool kForward = false;
   for (int i = 0; i < bottom.size(); ++i) {
     const int bottom_concat_axis = bottom[i]->shape(concat_axis_);
-<<<<<<< HEAD
     if (propagate_down[i]) {
       Dtype* bottom_diff = bottom[i]->mutable_gpu_diff();
       const int bottom_concat_size = bottom_concat_axis * concat_input_size_;
       const int nthreads = bottom_concat_size * num_concats_;
-      Concat<Dtype>  // NOLINT_NEXT_LINE(whitespace/operators)
+      Concat<Dtype,Mtype>  // NOLINT_NEXT_LINE(whitespace/operators)
           <<<CAFFE_GET_BLOCKS(nthreads), CAFFE_CUDA_NUM_THREADS>>>(
           nthreads, top_diff, kForward, num_concats_, concat_input_size_,
           top_concat_axis, bottom_concat_axis, offset_concat_axis, bottom_diff);
-=======
-    for (int n = 0; n < num_concats_; ++n) {
-      caffe_copy<Dtype,Mtype>(bottom_concat_axis * concat_input_size_, top_diff +
-          (n * top_concat_axis + offset_concat_axis) * concat_input_size_,
-          bottom_diff + n * bottom_concat_axis * concat_input_size_);
->>>>>>> 444a3ab3
     }
     offset_concat_axis += bottom_concat_axis;
   }
