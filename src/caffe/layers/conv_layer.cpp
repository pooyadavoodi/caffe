#include <vector>

#include "caffe/filler.hpp"
#include "caffe/layer.hpp"
#include "caffe/util/im2col.hpp"
#include "caffe/util/math_functions.hpp"
#include "caffe/vision_layers.hpp"

namespace caffe {

<<<<<<< HEAD
template <typename Dtype>
void ConvolutionLayer<Dtype>::compute_output_shape() {
  const int* kernel_shape_data = this->kernel_shape_.cpu_data();
  const int* stride_data = this->stride_.cpu_data();
  const int* pad_data = this->pad_.cpu_data();
  this->output_shape_.clear();
  for (int i = 0; i < this->num_spatial_axes_; ++i) {
    // i + 1 to skip channel axis
    const int input_dim = this->input_shape(i + 1);
    const int output_dim = (input_dim + 2 * pad_data[i] - kernel_shape_data[i])
        / stride_data[i] + 1;
    this->output_shape_.push_back(output_dim);
  }
=======
template <typename Dtype, typename Mtype>
void ConvolutionLayer<Dtype,Mtype>::compute_output_shape() {
  this->height_out_ = (this->height_ + 2 * this->pad_h_ - this->kernel_h_)
      / this->stride_h_ + 1;
  this->width_out_ = (this->width_ + 2 * this->pad_w_ - this->kernel_w_)
      / this->stride_w_ + 1;
>>>>>>> 444a3ab3
}

template <typename Dtype, typename Mtype>
void ConvolutionLayer<Dtype,Mtype>::Forward_cpu(const vector<Blob<Dtype,Mtype>*>& bottom,
      const vector<Blob<Dtype,Mtype>*>& top) {
  const Dtype* weight = this->blobs_[0]->cpu_data();
  for (int i = 0; i < bottom.size(); ++i) {
    const Dtype* bottom_data = bottom[i]->cpu_data();
    Dtype* top_data = top[i]->mutable_cpu_data();
    for (int n = 0; n < this->num_; ++n) {
      this->forward_cpu_gemm(bottom_data + n * this->bottom_dim_, weight,
          top_data + n * this->top_dim_);
      if (this->bias_term_) {
        const Dtype* bias = this->blobs_[1]->cpu_data();
        this->forward_cpu_bias(top_data + n * this->top_dim_, bias);
      }
    }
  }
}

template <typename Dtype, typename Mtype>
void ConvolutionLayer<Dtype,Mtype>::Backward_cpu(const vector<Blob<Dtype,Mtype>*>& top,
      const vector<bool>& propagate_down, const vector<Blob<Dtype,Mtype>*>& bottom) {
  const Dtype* weight = this->blobs_[0]->cpu_data();
  Dtype* weight_diff = this->blobs_[0]->mutable_cpu_diff();
<<<<<<< HEAD
=======
  if (this->param_propagate_down_[0]) {
    caffe_set(this->blobs_[0]->count(), Mtype(0), weight_diff);
  }
  if (this->bias_term_ && this->param_propagate_down_[1]) {
    caffe_set(this->blobs_[1]->count(), Mtype(0),
        this->blobs_[1]->mutable_cpu_diff());
  }
>>>>>>> 444a3ab3
  for (int i = 0; i < top.size(); ++i) {
    const Dtype* top_diff = top[i]->cpu_diff();
    const Dtype* bottom_data = bottom[i]->cpu_data();
    Dtype* bottom_diff = bottom[i]->mutable_cpu_diff();
    // Bias gradient, if necessary.
    if (this->bias_term_ && this->param_propagate_down_[1]) {
      Dtype* bias_diff = this->blobs_[1]->mutable_cpu_diff();
      for (int n = 0; n < this->num_; ++n) {
        this->backward_cpu_bias(bias_diff, top_diff + n * this->top_dim_);
      }
    }
    if (this->param_propagate_down_[0] || propagate_down[i]) {
      for (int n = 0; n < this->num_; ++n) {
        // gradient w.r.t. weight. Note that we will accumulate diffs.
        if (this->param_propagate_down_[0]) {
          this->weight_cpu_gemm(bottom_data + n * this->bottom_dim_,
              top_diff + n * this->top_dim_, weight_diff);
        }
        // gradient w.r.t. bottom data, if necessary.
        if (propagate_down[i]) {
          this->backward_cpu_gemm(top_diff + n * this->top_dim_, weight,
              bottom_diff + n * this->bottom_dim_);
        }
      }
    }
  }
}

#ifdef CPU_ONLY
STUB_GPU(ConvolutionLayer);
#endif

INSTANTIATE_CLASS(ConvolutionLayer);

}  // namespace caffe<|MERGE_RESOLUTION|>--- conflicted
+++ resolved
@@ -8,9 +8,8 @@
 
 namespace caffe {
 
-<<<<<<< HEAD
-template <typename Dtype>
-void ConvolutionLayer<Dtype>::compute_output_shape() {
+template <typename Dtype, typename Mtype>
+void ConvolutionLayer<Dtype,Mtype>::compute_output_shape() {
   const int* kernel_shape_data = this->kernel_shape_.cpu_data();
   const int* stride_data = this->stride_.cpu_data();
   const int* pad_data = this->pad_.cpu_data();
@@ -22,14 +21,6 @@
         / stride_data[i] + 1;
     this->output_shape_.push_back(output_dim);
   }
-=======
-template <typename Dtype, typename Mtype>
-void ConvolutionLayer<Dtype,Mtype>::compute_output_shape() {
-  this->height_out_ = (this->height_ + 2 * this->pad_h_ - this->kernel_h_)
-      / this->stride_h_ + 1;
-  this->width_out_ = (this->width_ + 2 * this->pad_w_ - this->kernel_w_)
-      / this->stride_w_ + 1;
->>>>>>> 444a3ab3
 }
 
 template <typename Dtype, typename Mtype>
@@ -55,16 +46,6 @@
       const vector<bool>& propagate_down, const vector<Blob<Dtype,Mtype>*>& bottom) {
   const Dtype* weight = this->blobs_[0]->cpu_data();
   Dtype* weight_diff = this->blobs_[0]->mutable_cpu_diff();
-<<<<<<< HEAD
-=======
-  if (this->param_propagate_down_[0]) {
-    caffe_set(this->blobs_[0]->count(), Mtype(0), weight_diff);
-  }
-  if (this->bias_term_ && this->param_propagate_down_[1]) {
-    caffe_set(this->blobs_[1]->count(), Mtype(0),
-        this->blobs_[1]->mutable_cpu_diff());
-  }
->>>>>>> 444a3ab3
   for (int i = 0; i < top.size(); ++i) {
     const Dtype* top_diff = top[i]->cpu_diff();
     const Dtype* bottom_data = bottom[i]->cpu_data();
