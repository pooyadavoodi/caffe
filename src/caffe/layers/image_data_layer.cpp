--- conflicted
+++ resolved
@@ -16,13 +16,8 @@
 
 namespace caffe {
 
-<<<<<<< HEAD
-template <typename Dtype>
-ImageDataLayer<Dtype>::~ImageDataLayer<Dtype>() {
-=======
 template <typename Dtype, typename Mtype>
 ImageDataLayer<Dtype,Mtype>::~ImageDataLayer<Dtype,Mtype>() {
->>>>>>> 444a3ab3
   this->StopInternalThread();
 }
 
@@ -74,24 +69,10 @@
   this->transformed_data_.Reshape(top_shape);
   // Reshape prefetch_data and top[0] according to the batch_size.
   const int batch_size = this->layer_param_.image_data_param().batch_size();
-<<<<<<< HEAD
   CHECK_GT(batch_size, 0) << "Positive batch size required";
   top_shape[0] = batch_size;
   for (int i = 0; i < this->PREFETCH_COUNT; ++i) {
     this->prefetch_[i].data_.Reshape(top_shape);
-=======
-  if (crop_size > 0) {
-    top[0]->Reshape(batch_size, channels, crop_size, crop_size);
-    for (int i = 0; i < this->PREFETCH_COUNT; ++i)
-      this->prefetch_[i].data_.Reshape(batch_size, channels,
-          crop_size, crop_size);
-    this->transformed_data_.Reshape(1, channels, crop_size, crop_size);
-  } else {
-    top[0]->Reshape(batch_size, channels, height, width);
-    for (int i = 0; i < this->PREFETCH_COUNT; ++i)
-      this->prefetch_[i].data_.Reshape(batch_size, channels, height, width);
-    this->transformed_data_.Reshape(1, channels, height, width);
->>>>>>> 444a3ab3
   }
   top[0]->Reshape(top_shape);
 
@@ -114,13 +95,8 @@
 }
 
 // This function is called on prefetch thread
-<<<<<<< HEAD
-template <typename Dtype>
-void ImageDataLayer<Dtype>::load_batch(Batch<Dtype>* batch) {
-=======
 template <typename Dtype, typename Mtype>
 void ImageDataLayer<Dtype,Mtype>::load_batch(Batch<Dtype,Mtype>* batch) {
->>>>>>> 444a3ab3
   CPUTimer batch_timer;
   batch_timer.Start();
   double read_time = 0;
@@ -135,7 +111,6 @@
   const bool is_color = image_data_param.is_color();
   string root_folder = image_data_param.root_folder();
 
-<<<<<<< HEAD
   // Reshape according to the first image of each batch
   // on single input batches allows for inputs of varying dimension.
   cv::Mat cv_img = ReadImageToCVMat(root_folder + lines_[lines_id_].first,
@@ -147,17 +122,6 @@
   // Reshape batch according to the batch_size.
   top_shape[0] = batch_size;
   batch->data_.Reshape(top_shape);
-=======
-  // Reshape on single input batches for inputs of varying dimension.
-  if (batch_size == 1 && crop_size == 0 && new_height == 0 && new_width == 0) {
-    cv::Mat cv_img = ReadImageToCVMat(root_folder + lines_[lines_id_].first,
-        0, 0, is_color);
-    batch->data_.Reshape(1, cv_img.channels(),
-        cv_img.rows, cv_img.cols);
-    this->transformed_data_.Reshape(1, cv_img.channels(),
-        cv_img.rows, cv_img.cols);
-  }
->>>>>>> 444a3ab3
 
   Dtype* prefetch_data = batch->data_.mutable_cpu_data();
   Dtype* prefetch_label = batch->label_.mutable_cpu_data();
