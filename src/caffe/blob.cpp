#include <climits>
#include <vector>

#include "caffe/blob.hpp"
#include "caffe/common.hpp"
#include "caffe/syncedmem.hpp"
#include "caffe/util/math_functions.hpp"

namespace caffe {

template <typename Dtype, typename Mtype>
void Blob<Dtype,Mtype>::Reshape(const int num, const int channels, const int height,
    const int width) {
  vector<int> shape(4);
  shape[0] = num;
  shape[1] = channels;
  shape[2] = height;
  shape[3] = width;
  Reshape(shape);
}

template <typename Dtype, typename Mtype>
void Blob<Dtype,Mtype>::Reshape(const vector<int>& shape) {
  CHECK_LE(shape.size(), kMaxBlobAxes);
  count_ = 1;
  shape_.resize(shape.size());
  if (!shape_data_ || shape_data_->size() < shape.size() * sizeof(int)) {
    shape_data_.reset(new SyncedMemory(shape.size() * sizeof(int)));
  }
  int* shape_data = static_cast<int*>(shape_data_->mutable_cpu_data());
  for (int i = 0; i < shape.size(); ++i) {
    CHECK_GE(shape[i], 0);
    CHECK_LE(shape[i], INT_MAX / count_) << "blob size exceeds INT_MAX";
    count_ *= shape[i];
    shape_[i] = shape[i];
    shape_data[i] = shape[i];
  }
  if (count_ > capacity_) {
    capacity_ = count_;
    data_.reset(new SyncedMemory(capacity_ * sizeof(Dtype)));
    diff_.reset(new SyncedMemory(capacity_ * sizeof(Dtype)));
  }
}

template <typename Dtype, typename Mtype>
void Blob<Dtype,Mtype>::Reshape(const BlobShape& shape) {
  CHECK_LE(shape.dim_size(), kMaxBlobAxes);
  vector<int> shape_vec(shape.dim_size());
  for (int i = 0; i < shape.dim_size(); ++i) {
    shape_vec[i] = shape.dim(i);
  }
  Reshape(shape_vec);
}

template <typename Dtype, typename Mtype>
void Blob<Dtype,Mtype>::ReshapeLike(const Blob<Dtype,Mtype>& other) {
  Reshape(other.shape());
}

template <typename Dtype, typename Mtype>
Blob<Dtype,Mtype>::Blob(const int num, const int channels, const int height,
    const int width)
  // capacity_ must be initialized before calling Reshape
  : capacity_(0) {
  Reshape(num, channels, height, width);
}

template <typename Dtype, typename Mtype>
Blob<Dtype,Mtype>::Blob(const vector<int>& shape)
  // capacity_ must be initialized before calling Reshape
  : capacity_(0) {
  Reshape(shape);
}

<<<<<<< HEAD
template <typename Dtype>
const int* Blob<Dtype>::gpu_shape() const {
  CHECK(shape_data_);
  return (const int*)shape_data_->gpu_data();
}

template <typename Dtype>
const Dtype* Blob<Dtype>::cpu_data() const {
=======
template <typename Dtype, typename Mtype>
const Dtype* Blob<Dtype,Mtype>::cpu_data() const {
>>>>>>> 444a3ab3
  CHECK(data_);
  return (const Dtype*)data_->cpu_data();
}

template <typename Dtype, typename Mtype>
void Blob<Dtype,Mtype>::set_cpu_data(Dtype* data) {
  CHECK(data);
  data_->set_cpu_data(data);
}

template <typename Dtype, typename Mtype>
const Dtype* Blob<Dtype,Mtype>::gpu_data() const {
  CHECK(data_);
  return (const Dtype*)data_->gpu_data();
}

template <typename Dtype, typename Mtype>
const Dtype* Blob<Dtype,Mtype>::cpu_diff() const {
  CHECK(diff_);
  return (const Dtype*)diff_->cpu_data();
}

template <typename Dtype, typename Mtype>
const Dtype* Blob<Dtype,Mtype>::gpu_diff() const {
  CHECK(diff_);
  return (const Dtype*)diff_->gpu_data();
}

template <typename Dtype, typename Mtype>
Dtype* Blob<Dtype,Mtype>::mutable_cpu_data() {
  CHECK(data_);
  return static_cast<Dtype*>(data_->mutable_cpu_data());
}

template <typename Dtype, typename Mtype>
Dtype* Blob<Dtype,Mtype>::mutable_gpu_data() {
  CHECK(data_);
  return static_cast<Dtype*>(data_->mutable_gpu_data());
}

template <typename Dtype, typename Mtype>
Dtype* Blob<Dtype,Mtype>::mutable_cpu_diff() {
  CHECK(diff_);
  return static_cast<Dtype*>(diff_->mutable_cpu_data());
}

template <typename Dtype, typename Mtype>
Dtype* Blob<Dtype,Mtype>::mutable_gpu_diff() {
  CHECK(diff_);
  return static_cast<Dtype*>(diff_->mutable_gpu_data());
}

template <typename Dtype, typename Mtype>
void Blob<Dtype,Mtype>::ShareData(const Blob& other) {
  CHECK_EQ(count_, other.count());
  data_ = other.data();
}

template <typename Dtype, typename Mtype>
void Blob<Dtype,Mtype>::ShareDiff(const Blob& other) {
  CHECK_EQ(count_, other.count());
  diff_ = other.diff();
}

// The "update" method is used for parameter blobs in a Net, which are stored
// as Blob<float> or Blob<double> -- hence we do not define it for
// Blob<int> or Blob<unsigned int>.
template <> void Blob<unsigned int, unsigned int>::Update() { NOT_IMPLEMENTED; }
template <> void Blob<int,int>::Update() { NOT_IMPLEMENTED; }

template <typename Dtype, typename Mtype>
void Blob<Dtype,Mtype>::Update() {
  // We will perform update based on where the data is located.
  switch (data_->head()) {
  case SyncedMemory::HEAD_AT_CPU:
    // perform computation on CPU
    caffe_axpy<Dtype,Mtype>(count_, Mtype(-1),
        static_cast<const Dtype*>(diff_->cpu_data()),
        static_cast<Dtype*>(data_->mutable_cpu_data()));
    break;
  case SyncedMemory::HEAD_AT_GPU:
  case SyncedMemory::SYNCED:
#ifndef CPU_ONLY
    // perform computation on GPU
    caffe_gpu_axpy<Dtype,Mtype>(count_, Mtype(-1),
        static_cast<const Dtype*>(diff_->gpu_data()),
        static_cast<Dtype*>(data_->mutable_gpu_data()));
#else
    NO_GPU;
#endif
    break;
  default:
    LOG(FATAL) << "Syncedmem not initialized.";
  }
}

template <> unsigned int Blob<unsigned int, unsigned int>::asum_data() const {
  NOT_IMPLEMENTED;
  return 0;
}

template <> int Blob<int, int>::asum_data() const {
  NOT_IMPLEMENTED;
  return 0;
}

template <typename Dtype, typename Mtype>
Mtype Blob<Dtype,Mtype>::asum_data() const {
  if (!data_) { return 0; }
  switch (data_->head()) {
  case SyncedMemory::HEAD_AT_CPU:
    return caffe_cpu_asum<Dtype,Mtype>(count_, cpu_data());
  case SyncedMemory::HEAD_AT_GPU:
  case SyncedMemory::SYNCED:
#ifndef CPU_ONLY
  {
    Mtype asum;
    caffe_gpu_asum<Dtype,Mtype>(count_, gpu_data(), &asum);
    return asum;
  }
#else
    NO_GPU;
#endif
  case SyncedMemory::UNINITIALIZED:
    return 0;
  default:
    LOG(FATAL) << "Unknown SyncedMemory head state: " << data_->head();
  }
  return 0;
}

template <> unsigned int Blob<unsigned int, unsigned int>::asum_diff() const {
  NOT_IMPLEMENTED;
  return 0;
}

template <> int Blob<int,int>::asum_diff() const {
  NOT_IMPLEMENTED;
  return 0;
}

template <typename Dtype, typename Mtype>
Mtype Blob<Dtype,Mtype>::asum_diff() const {
  if (!diff_) { return 0; }
  switch (diff_->head()) {
  case SyncedMemory::HEAD_AT_CPU:
    return caffe_cpu_asum<Dtype,Mtype>(count_, cpu_diff());
  case SyncedMemory::HEAD_AT_GPU:
  case SyncedMemory::SYNCED:
#ifndef CPU_ONLY
  {
    Mtype asum;
    caffe_gpu_asum<Dtype,Mtype>(count_, gpu_diff(), &asum);
    return asum;
  }
#else
    NO_GPU;
#endif
  case SyncedMemory::UNINITIALIZED:
    return 0;
  default:
    LOG(FATAL) << "Unknown SyncedMemory head state: " << diff_->head();
  }
  return 0;
}

template <> unsigned int Blob<unsigned int, unsigned int>::sumsq_data() const {
  NOT_IMPLEMENTED;
  return 0;
}

template <> int Blob<int, int>::sumsq_data() const {
  NOT_IMPLEMENTED;
  return 0;
}

template <typename Dtype, typename Mtype>
Mtype Blob<Dtype, Mtype>::sumsq_data() const {
  Mtype sumsq;
  const Dtype* data;
  if (!data_) { return 0; }
  switch (data_->head()) {
  case SyncedMemory::HEAD_AT_CPU:
    data = cpu_data();
    sumsq = caffe_cpu_dot<Dtype,Mtype>(count_, data, data);
    break;
  case SyncedMemory::HEAD_AT_GPU:
  case SyncedMemory::SYNCED:
#ifndef CPU_ONLY
    data = gpu_data();
    caffe_gpu_dot<Dtype,Mtype>(count_, data, data, &sumsq);
#else
    NO_GPU;
#endif
    break;
  case SyncedMemory::UNINITIALIZED:
    return 0;
  default:
    LOG(FATAL) << "Unknown SyncedMemory head state: " << data_->head();
  }
  return sumsq;
}

template <> unsigned int Blob<unsigned int, unsigned int>::sumsq_diff() const {
  NOT_IMPLEMENTED;
  return 0;
}

template <> int Blob<int, int>::sumsq_diff() const {
  NOT_IMPLEMENTED;
  return 0;
}

template <typename Dtype, typename Mtype>
Mtype Blob<Dtype, Mtype>::sumsq_diff() const {
  Mtype sumsq;
  const Dtype* diff;
  if (!diff_) { return 0; }
  switch (diff_->head()) {
  case SyncedMemory::HEAD_AT_CPU:
    diff = cpu_diff();
    sumsq = caffe_cpu_dot<Dtype,Mtype>(count_, diff, diff);
    break;
  case SyncedMemory::HEAD_AT_GPU:
  case SyncedMemory::SYNCED:
#ifndef CPU_ONLY
    diff = gpu_diff();
    caffe_gpu_dot<Dtype,Mtype>(count_, diff, diff, &sumsq);
    break;
#else
    NO_GPU;
#endif
  case SyncedMemory::UNINITIALIZED:
    return 0;
  default:
    LOG(FATAL) << "Unknown SyncedMemory head state: " << data_->head();
  }
  return sumsq;
}

template <> void Blob<unsigned int, unsigned int>::scale_data(unsigned int scale_factor) {
  NOT_IMPLEMENTED;
}

template <> void Blob<int, int>::scale_data(int scale_factor) {
  NOT_IMPLEMENTED;
}

template <typename Dtype, typename Mtype>
void Blob<Dtype,Mtype>::scale_data(Mtype scale_factor) {
  Dtype* data;
  if (!data_) { return; }
  switch (data_->head()) {
  case SyncedMemory::HEAD_AT_CPU:
    data = mutable_cpu_data();
    caffe_scal<Dtype,Mtype>(count_, scale_factor, data);
    return;
  case SyncedMemory::HEAD_AT_GPU:
  case SyncedMemory::SYNCED:
#ifndef CPU_ONLY
    data = mutable_gpu_data();
    caffe_gpu_scal<Dtype,Mtype>(count_, scale_factor, data);
    return;
#else
    NO_GPU;
#endif
  case SyncedMemory::UNINITIALIZED:
    return;
  default:
    LOG(FATAL) << "Unknown SyncedMemory head state: " << data_->head();
  }
}

template <> void Blob<unsigned int, unsigned int>::scale_diff(unsigned int scale_factor) {
  NOT_IMPLEMENTED;
}

template <> void Blob<int, int>::scale_diff(int scale_factor) {
  NOT_IMPLEMENTED;
}

template <typename Dtype, typename Mtype>
void Blob<Dtype, Mtype>::scale_diff(Mtype scale_factor) {
  Dtype* diff;
  if (!diff_) { return; }
  switch (diff_->head()) {
  case SyncedMemory::HEAD_AT_CPU:
    diff = mutable_cpu_diff();
    caffe_scal<Dtype,Mtype>(count_, scale_factor, diff);
    return;
  case SyncedMemory::HEAD_AT_GPU:
  case SyncedMemory::SYNCED:
#ifndef CPU_ONLY
    diff = mutable_gpu_diff();
    caffe_gpu_scal<Dtype,Mtype>(count_, scale_factor, diff);
    return;
#else
    NO_GPU;
#endif
  case SyncedMemory::UNINITIALIZED:
    return;
  default:
    LOG(FATAL) << "Unknown SyncedMemory head state: " << diff_->head();
  }
}

template <typename Dtype, typename Mtype>
bool Blob<Dtype, Mtype>::ShapeEquals(const BlobProto& other) {
  if (other.has_num() || other.has_channels() ||
      other.has_height() || other.has_width()) {
    // Using deprecated 4D Blob dimensions --
    // shape is (num, channels, height, width).
    // Note: we do not use the normal Blob::num(), Blob::channels(), etc.
    // methods as these index from the beginning of the blob shape, where legacy
    // parameter blobs were indexed from the end of the blob shape (e.g., bias
    // Blob shape (1 x 1 x 1 x N), IP layer weight Blob shape (1 x 1 x M x N)).
    return shape_.size() <= 4 &&
           LegacyShape(-4) == other.num() &&
           LegacyShape(-3) == other.channels() &&
           LegacyShape(-2) == other.height() &&
           LegacyShape(-1) == other.width();
  }
  vector<int> other_shape(other.shape().dim_size());
  for (int i = 0; i < other.shape().dim_size(); ++i) {
    other_shape[i] = other.shape().dim(i);
  }
  return shape_ == other_shape;
}

template <typename Dtype, typename Mtype>
void Blob<Dtype, Mtype>::CopyFrom(const Blob& source, bool copy_diff, bool reshape) {
  if (source.count() != count_ || source.shape() != shape_) {
    if (reshape) {
      ReshapeLike(source);
    } else {
      LOG(FATAL) << "Trying to copy blobs of different sizes.";
    }
  }
  switch (Caffe::mode()) {
  case Caffe::GPU:
    if (copy_diff) {
      caffe_copy<Dtype,Mtype>(count_, source.gpu_diff(),
          static_cast<Dtype*>(diff_->mutable_gpu_data()));
    } else {
      caffe_copy<Dtype,Mtype>(count_, source.gpu_data(),
          static_cast<Dtype*>(data_->mutable_gpu_data()));
    }
    break;
  case Caffe::CPU:
    if (copy_diff) {
      caffe_copy<Dtype,Mtype>(count_, source.cpu_diff(),
          static_cast<Dtype*>(diff_->mutable_cpu_data()));
    } else {
      caffe_copy<Dtype,Mtype>(count_, source.cpu_data(),
          static_cast<Dtype*>(data_->mutable_cpu_data()));
    }
    break;
  default:
    LOG(FATAL) << "Unknown caffe mode.";
  }
}

template <typename Dtype, typename Mtype>
void Blob<Dtype, Mtype>::FromProto(const BlobProto& proto, bool reshape) {
  if (reshape) {
    vector<int> shape;
    if (proto.has_num() || proto.has_channels() ||
        proto.has_height() || proto.has_width()) {
      // Using deprecated 4D Blob dimensions --
      // shape is (num, channels, height, width).
      shape.resize(4);
      shape[0] = proto.num();
      shape[1] = proto.channels();
      shape[2] = proto.height();
      shape[3] = proto.width();
    } else {
      shape.resize(proto.shape().dim_size());
      for (int i = 0; i < proto.shape().dim_size(); ++i) {
        shape[i] = proto.shape().dim(i);
      }
    }
    Reshape(shape);
  } else {
    CHECK(ShapeEquals(proto)) << "shape mismatch (reshape not set)";
  }
  // copy data
  Dtype* data_vec = mutable_cpu_data();
<<<<<<< HEAD
  if (proto.double_data_size() > 0) {
    CHECK_EQ(count_, proto.double_data_size());
    for (int i = 0; i < count_; ++i) {
      data_vec[i] = proto.double_data(i);
    }
  } else {
    CHECK_EQ(count_, proto.data_size());
    for (int i = 0; i < count_; ++i) {
      data_vec[i] = proto.data(i);
    }
=======
  for (int i = 0; i < count_; ++i) {
    data_vec[i] = Get<Dtype>(proto.data(i));
>>>>>>> 444a3ab3
  }
  if (proto.double_diff_size() > 0) {
    CHECK_EQ(count_, proto.double_diff_size());
    Dtype* diff_vec = mutable_cpu_diff();
    for (int i = 0; i < count_; ++i) {
      diff_vec[i] = proto.double_diff(i);
    }
  } else if (proto.diff_size() > 0) {
    CHECK_EQ(count_, proto.diff_size());
    Dtype* diff_vec = mutable_cpu_diff();
    for (int i = 0; i < count_; ++i) {
      diff_vec[i] = Get<Dtype>(proto.diff(i));
    }
  }
}

<<<<<<< HEAD
template <>
void Blob<double>::ToProto(BlobProto* proto, bool write_diff) const {
  proto->clear_shape();
  for (int i = 0; i < shape_.size(); ++i) {
    proto->mutable_shape()->add_dim(shape_[i]);
  }
  proto->clear_double_data();
  proto->clear_double_diff();
  const double* data_vec = cpu_data();
  for (int i = 0; i < count_; ++i) {
    proto->add_double_data(data_vec[i]);
  }
  if (write_diff) {
    const double* diff_vec = cpu_diff();
    for (int i = 0; i < count_; ++i) {
      proto->add_double_diff(diff_vec[i]);
    }
  }
}

template <>
void Blob<float>::ToProto(BlobProto* proto, bool write_diff) const {
=======
template <typename Dtype, typename Mtype>
void Blob<Dtype,Mtype>::ToProto(BlobProto* proto, bool write_diff) const {
>>>>>>> 444a3ab3
  proto->clear_shape();
  for (int i = 0; i < shape_.size(); ++i) {
    proto->mutable_shape()->add_dim(shape_[i]);
  }
  proto->clear_data();
  proto->clear_diff();
  const float* data_vec = cpu_data();
  for (int i = 0; i < count_; ++i) {
    proto->add_data(Get<Mtype>(data_vec[i]));
  }
  if (write_diff) {
    const float* diff_vec = cpu_diff();
    for (int i = 0; i < count_; ++i) {
      proto->add_diff(Get<Mtype>(diff_vec[i]));
    }
  }
}

INSTANTIATE_CLASS(Blob);
template class Blob<int,int>;
template class Blob<unsigned int, unsigned int>;

}  // namespace caffe
<|MERGE_RESOLUTION|>--- conflicted
+++ resolved
@@ -72,19 +72,14 @@
   Reshape(shape);
 }
 
-<<<<<<< HEAD
-template <typename Dtype>
-const int* Blob<Dtype>::gpu_shape() const {
+template <typename Dtype, typename Mtype>
+const int* Blob<Dtype,Mtype>::gpu_shape() const {
   CHECK(shape_data_);
   return (const int*)shape_data_->gpu_data();
 }
 
-template <typename Dtype>
-const Dtype* Blob<Dtype>::cpu_data() const {
-=======
 template <typename Dtype, typename Mtype>
 const Dtype* Blob<Dtype,Mtype>::cpu_data() const {
->>>>>>> 444a3ab3
   CHECK(data_);
   return (const Dtype*)data_->cpu_data();
 }
@@ -472,27 +467,22 @@
   }
   // copy data
   Dtype* data_vec = mutable_cpu_data();
-<<<<<<< HEAD
   if (proto.double_data_size() > 0) {
     CHECK_EQ(count_, proto.double_data_size());
     for (int i = 0; i < count_; ++i) {
-      data_vec[i] = proto.double_data(i);
+      data_vec[i] = Get<Dtype>(proto.double_data(i));
     }
   } else {
     CHECK_EQ(count_, proto.data_size());
     for (int i = 0; i < count_; ++i) {
-      data_vec[i] = proto.data(i);
-    }
-=======
-  for (int i = 0; i < count_; ++i) {
-    data_vec[i] = Get<Dtype>(proto.data(i));
->>>>>>> 444a3ab3
+      data_vec[i] = Get<Dtype>(proto.data(i));
+    }
   }
   if (proto.double_diff_size() > 0) {
     CHECK_EQ(count_, proto.double_diff_size());
     Dtype* diff_vec = mutable_cpu_diff();
     for (int i = 0; i < count_; ++i) {
-      diff_vec[i] = proto.double_diff(i);
+      diff_vec[i] = Get<Dtype>(proto.double_diff(i));
     }
   } else if (proto.diff_size() > 0) {
     CHECK_EQ(count_, proto.diff_size());
@@ -503,9 +493,8 @@
   }
 }
 
-<<<<<<< HEAD
 template <>
-void Blob<double>::ToProto(BlobProto* proto, bool write_diff) const {
+void Blob<double,double>::ToProto(BlobProto* proto, bool write_diff) const {
   proto->clear_shape();
   for (int i = 0; i < shape_.size(); ++i) {
     proto->mutable_shape()->add_dim(shape_[i]);
@@ -525,11 +514,7 @@
 }
 
 template <>
-void Blob<float>::ToProto(BlobProto* proto, bool write_diff) const {
-=======
-template <typename Dtype, typename Mtype>
-void Blob<Dtype,Mtype>::ToProto(BlobProto* proto, bool write_diff) const {
->>>>>>> 444a3ab3
+void Blob<float,float>::ToProto(BlobProto* proto, bool write_diff) const {
   proto->clear_shape();
   for (int i = 0; i < shape_.size(); ++i) {
     proto->mutable_shape()->add_dim(shape_[i]);
@@ -538,12 +523,32 @@
   proto->clear_diff();
   const float* data_vec = cpu_data();
   for (int i = 0; i < count_; ++i) {
-    proto->add_data(Get<Mtype>(data_vec[i]));
+    proto->add_data(data_vec[i]);
   }
   if (write_diff) {
     const float* diff_vec = cpu_diff();
     for (int i = 0; i < count_; ++i) {
-      proto->add_diff(Get<Mtype>(diff_vec[i]));
+      proto->add_diff(diff_vec[i]);
+    }
+  }
+}
+
+template <>
+void Blob<half,float>::ToProto(BlobProto* proto, bool write_diff) const {
+  proto->clear_shape();
+  for (int i = 0; i < shape_.size(); ++i) {
+    proto->mutable_shape()->add_dim(shape_[i]);
+  }
+  proto->clear_data();
+  proto->clear_diff();
+  const half* data_vec = cpu_data();
+  for (int i = 0; i < count_; ++i) {
+    proto->add_data(Get<float>(data_vec[i]));
+  }
+  if (write_diff) {
+    const half* diff_vec = cpu_diff();
+    for (int i = 0; i < count_; ++i) {
+      proto->add_diff(Get<float>(diff_vec[i]));
     }
   }
 }
