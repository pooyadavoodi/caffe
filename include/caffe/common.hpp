--- conflicted
+++ resolved
@@ -18,18 +18,10 @@
 
 #include "caffe/util/device_alternate.hpp"
 
-<<<<<<< HEAD
-#ifdef USE_CNMEM
-// cuMEM integration
-#include <cnmem.h>
-#endif
 #ifndef CPU_ONLY
 #include <cuda_fp16.h>
 #endif
 
-
-=======
->>>>>>> f642fb6c
 // gflags 2.1 issue: namespace google was changed to gflags without warning.
 // Luckily we will be able to use GFLAGS_GFLAGS_H_ to detect if it is version
 // 2.1. If yes, we will add a temporary solution to redirect the namespace.
