/**
 * @brief A layer factory that allows one to register layers.
 * During runtime, registered layers could be called by passing a LayerParameter
 * protobuffer to the CreateLayer function:
 *
 *     LayerRegistry<Dtype>::CreateLayer(param);
 *
 * There are two ways to register a layer. Assuming that we have a layer like:
 *
 *   template <typename Dtype, typename Mtype>
 *   class MyAwesomeLayer : public Layer<Dtype,Mtype> {
 *     // your implementations
 *   };
 *
 * and its type is its C++ class name, but without the "Layer" at the end
 * ("MyAwesomeLayer" -> "MyAwesome").
 *
 * If the layer is going to be created simply by its constructor, in your c++
 * file, add the following line:
 *
 *    REGISTER_LAYER_CLASS(MyAwesome);
 *
 * Or, if the layer is going to be created by another creator function, in the
 * format of:
 *
 *    template <typename Dtype, typename Mtype>
 *    Layer<Dtype,Mtype*> GetMyAwesomeLayer(const LayerParameter& param) {
 *      // your implementation
 *    }
 *
 * (for example, when your layer has multiple backends, see GetConvolutionLayer
 * for a use case), then you can register the creator function instead, like
 *
 * REGISTER_LAYER_CREATOR(MyAwesome, GetMyAwesomeLayer)
 *
 * Note that each layer type should only be registered once.
 */

#ifndef CAFFE_LAYER_FACTORY_H_
#define CAFFE_LAYER_FACTORY_H_

#include <map>
#include <string>
#include <vector>

#include "caffe/common.hpp"
#include "caffe/proto/caffe.pb.h"

namespace caffe {

template <typename Dtype, typename Mtype>
class Layer;

template <typename Dtype, typename Mtype>
class LayerRegistry {
 public:
  typedef shared_ptr<Layer<Dtype,Mtype> > (*Creator)(const LayerParameter&);
  typedef std::map<string, Creator> CreatorRegistry;

  static CreatorRegistry& Registry() {
    static CreatorRegistry* g_registry_ = new CreatorRegistry();
    return *g_registry_;
  }

  // Adds a creator.
  static void AddCreator(const string& type, Creator creator) {
    CreatorRegistry& registry = Registry();
    CHECK_EQ(registry.count(type), 0)
        << "Layer type " << type << " already registered.";
    registry[type] = creator;
  }

  // Get a layer using a LayerParameter.
<<<<<<< HEAD
  static shared_ptr<Layer<Dtype> > CreateLayer(const LayerParameter& param) {
=======
  static shared_ptr<Layer<Dtype,Mtype> > CreateLayer(const LayerParameter& param) {
>>>>>>> 444a3ab3
    if (Caffe::root_solver()) {
      LOG(INFO) << "Creating layer " << param.name();
    }
    const string& type = param.type();
    CreatorRegistry& registry = Registry();
    CHECK_EQ(registry.count(type), 1) << "Unknown layer type: " << type
        << " (known types: " << LayerTypeListString() << ")";
    return registry[type](param);
  }

  static vector<string> LayerTypeList() {
    CreatorRegistry& registry = Registry();
    vector<string> layer_types;
    for (typename CreatorRegistry::iterator iter = registry.begin();
         iter != registry.end(); ++iter) {
      layer_types.push_back(iter->first);
    }
    return layer_types;
  }

 private:
  // Layer registry should never be instantiated - everything is done with its
  // static variables.
  LayerRegistry() {}

  static string LayerTypeListString() {
    vector<string> layer_types = LayerTypeList();
    string layer_types_str;
    for (vector<string>::iterator iter = layer_types.begin();
         iter != layer_types.end(); ++iter) {
      if (iter != layer_types.begin()) {
        layer_types_str += ", ";
      }
      layer_types_str += *iter;
    }
    return layer_types_str;
  }
};


template <typename Dtype, typename Mtype>
class LayerRegisterer {
 public:
  LayerRegisterer(const string& type,
                  shared_ptr<Layer<Dtype,Mtype> > (*creator)(const LayerParameter&)) {
    // LOG(INFO) << "Registering layer type: " << type;
    LayerRegistry<Dtype,Mtype>::AddCreator(type, creator);
  }
};

#ifdef CPU_ONLY
#define REGISTER_LAYER_CREATOR(type, creator)                                  \
  static LayerRegisterer<float,float> g_creator_f_##type(#type, creator<float,float>);     \
  static LayerRegisterer<double,double> g_creator_d_##type(#type, creator<double,double>)
#else
#define REGISTER_LAYER_CREATOR(type, creator)                                  \
  static LayerRegisterer<float,float> g_creator_f_##type(#type, creator<float,float>);     \
  static LayerRegisterer<double,double> g_creator_d_##type(#type, creator<double,double>);    \
  static LayerRegisterer<half,float> g_creator_h_##type(#type, creator<half,float>)
#endif

#define REGISTER_LAYER_CLASS(type)                                             \
  template <typename Dtype, typename Mtype>                                                    \
  shared_ptr<Layer<Dtype,Mtype> > Creator_##type##Layer(const LayerParameter& param) \
  {                                                                            \
    return shared_ptr<Layer<Dtype,Mtype> >(new type##Layer<Dtype,Mtype>(param));           \
  }                                                                            \
  REGISTER_LAYER_CREATOR(type, Creator_##type##Layer)

}  // namespace caffe

#endif  // CAFFE_LAYER_FACTORY_H_<|MERGE_RESOLUTION|>--- conflicted
+++ resolved
@@ -71,11 +71,7 @@
   }
 
   // Get a layer using a LayerParameter.
-<<<<<<< HEAD
-  static shared_ptr<Layer<Dtype> > CreateLayer(const LayerParameter& param) {
-=======
   static shared_ptr<Layer<Dtype,Mtype> > CreateLayer(const LayerParameter& param) {
->>>>>>> 444a3ab3
     if (Caffe::root_solver()) {
       LOG(INFO) << "Creating layer " << param.name();
     }
