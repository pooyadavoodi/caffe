--- conflicted
+++ resolved
@@ -63,13 +63,8 @@
   void Restore(const char* resume_file);
   virtual ~Solver() {}
   inline const SolverParameter& param() const { return param_; }
-<<<<<<< HEAD
-  inline shared_ptr<Net<Dtype> > net() { return net_; }
-  inline const vector<shared_ptr<Net<Dtype> > >& test_nets() {
-=======
   inline shared_ptr<Net<Dtype,Mtype> > net() { return net_; }
   inline const vector<shared_ptr<Net<Dtype,Mtype> > >& test_nets() {
->>>>>>> 444a3ab3
     return test_nets_;
   }
   int iter() { return iter_; }
@@ -77,17 +72,10 @@
   // Invoked at specific points during an iteration
   class Callback {
    protected:
-<<<<<<< HEAD
     virtual void on_start() = 0;
     virtual void on_gradients_ready() = 0;
 
-    template <typename T>
-=======
-    virtual void on_start(Timer* timer, ostringstream* timing) = 0;
-    virtual void on_gradients_ready(Timer* timer, ostringstream* timing) = 0;
-
     template <typename T, typename M>
->>>>>>> 444a3ab3
     friend class Solver;
   };
   const vector<Callback*>& callbacks() const { return callbacks_; }
@@ -95,17 +83,11 @@
     callbacks_.push_back(value);
   }
 
-<<<<<<< HEAD
   void CheckSnapshotWritePermissions();
 
  protected:
   // Make and apply the update value for the current iteration.
   virtual void ApplyUpdate() = 0;
-=======
- protected:
-  // Get and apply the update value for the current iteration.
-  virtual void Iteration() {}
->>>>>>> 444a3ab3
   // The Solver::Snapshot function implements the basic snapshotting utility
   // that stores the learned net. You should implement the SnapshotSolverState()
   // function that produces a SolverState protocol buffer that needs to be
@@ -117,27 +99,26 @@
   // The test routine
   void TestAll();
   void Test(const int test_net_id = 0);
-<<<<<<< HEAD
   virtual void SnapshotSolverState(const string& model_filename) = 0;
   virtual void RestoreSolverStateFromHDF5(const string& state_file) = 0;
   virtual void RestoreSolverStateFromBinaryProto(const string& state_file) = 0;
-=======
   virtual void SnapshotSolverState(SolverState* state) {
     CHECK(false) << "Should be overriden";
   }
   virtual void RestoreSolverState(const SolverState& state) {
     CHECK(false) << "Should be overriden";
   }
->>>>>>> 444a3ab3
   void DisplayOutputBlobs(const int net_id);
 
   SolverParameter param_;
   int iter_;
   int current_step_;
-<<<<<<< HEAD
-  shared_ptr<Net<Dtype> > net_;
-  vector<shared_ptr<Net<Dtype> > > test_nets_;
+  shared_ptr<Net<Dtype,Mtype> > net_;
+  vector<shared_ptr<Net<Dtype,Mtype> > > test_nets_;
   vector<Callback*> callbacks_;
+
+  Timer iteration_timer_;
+  float iterations_last_;
 
   // The root solver that holds root nets (actually containing shared layers)
   // in data parallelism
@@ -149,14 +130,6 @@
 
   // True iff a request to stop early was received.
   bool requested_early_exit_;
-=======
-  shared_ptr<Net<Dtype,Mtype> > net_;
-  vector<shared_ptr<Net<Dtype,Mtype> > > test_nets_;
-  vector<Callback*> callbacks_;
-
-  Timer iteration_timer_;
-  float iterations_last_;
->>>>>>> 444a3ab3
 
   DISABLE_COPY_AND_ASSIGN(Solver);
 };
@@ -165,12 +138,12 @@
  * @brief Solver that only computes gradients, used as worker
  *        for multi-GPU training.
  */
-template <typename Dtype>
-class WorkerSolver : public Solver<Dtype> {
+template <typename Dtype, typename Mtype>
+class WorkerSolver : public Solver<Dtype,Mtype> {
  public:
   explicit WorkerSolver(const SolverParameter& param,
-      const Solver<Dtype>* root_solver = NULL)
-      : Solver<Dtype>(param, root_solver) {}
+      const Solver<Dtype,Mtype>* root_solver = NULL)
+      : Solver<Dtype,Mtype>(param, root_solver) {}
 
  protected:
   void ApplyUpdate() {}
@@ -201,18 +174,11 @@
 
  protected:
   void PreSolve();
-<<<<<<< HEAD
-  Dtype GetLearningRate();
+  Mtype GetLearningRate();
   virtual void ApplyUpdate();
   virtual void Normalize(int param_id);
   virtual void Regularize(int param_id);
-  virtual void ComputeUpdateValue(int param_id, Dtype rate);
-=======
-  Mtype GetLearningRate();
-  virtual void Iteration();
-  virtual void Regularize(int param_id);
   virtual void ComputeUpdateValue(int param_id, Mtype rate);
->>>>>>> 444a3ab3
   virtual void ClipGradients();
   virtual void SnapshotSolverState(const string& model_filename);
   virtual void SnapshotSolverStateToBinaryProto(const string& model_filename);
@@ -240,11 +206,7 @@
       : SGDSolver<Dtype,Mtype>(param_file) {}
 
  protected:
-<<<<<<< HEAD
-  virtual void ComputeUpdateValue(int param_id, Dtype rate);
-=======
   virtual void ComputeUpdateValue(int param_id, Mtype rate);
->>>>>>> 444a3ab3
 
   DISABLE_COPY_AND_ASSIGN(NesterovSolver);
 };
@@ -258,11 +220,7 @@
       : SGDSolver<Dtype,Mtype>(param_file) { constructor_sanity_check(); }
 
  protected:
-<<<<<<< HEAD
-  virtual void ComputeUpdateValue(int param_id, Dtype rate);
-=======
   virtual void ComputeUpdateValue(int param_id, Mtype rate);
->>>>>>> 444a3ab3
   void constructor_sanity_check() {
     CHECK_EQ(0, this->param_.momentum())
         << "Momentum cannot be used with AdaGrad.";
@@ -271,18 +229,17 @@
   DISABLE_COPY_AND_ASSIGN(AdaGradSolver);
 };
 
-<<<<<<< HEAD
-
-template <typename Dtype>
-class RMSPropSolver : public SGDSolver<Dtype> {
+
+template <typename Dtype, typename Mtype>
+class RMSPropSolver : public SGDSolver<Dtype,Mtype> {
  public:
   explicit RMSPropSolver(const SolverParameter& param)
-      : SGDSolver<Dtype>(param) { constructor_sanity_check(); }
+      : SGDSolver<Dtype,Mtype>(param) { constructor_sanity_check(); }
   explicit RMSPropSolver(const string& param_file)
-      : SGDSolver<Dtype>(param_file) { constructor_sanity_check(); }
-
- protected:
-  virtual void ComputeUpdateValue(int param_id, Dtype rate);
+      : SGDSolver<Dtype,Mtype>(param_file) { constructor_sanity_check(); }
+
+ protected:
+  virtual void ComputeUpdateValue(int param_id, Mtype rate);
   void constructor_sanity_check() {
     CHECK_EQ(0, this->param_.momentum())
         << "Momentum cannot be used with RMSProp.";
@@ -295,13 +252,13 @@
   DISABLE_COPY_AND_ASSIGN(RMSPropSolver);
 };
 
-template <typename Dtype>
-class AdaDeltaSolver : public SGDSolver<Dtype> {
+template <typename Dtype, typename Mtype>
+class AdaDeltaSolver : public SGDSolver<Dtype,Mtype> {
  public:
   explicit AdaDeltaSolver(const SolverParameter& param)
-      : SGDSolver<Dtype>(param) { AdaDeltaPreSolve(); }
+      : SGDSolver<Dtype,Mtype>(param) { AdaDeltaPreSolve(); }
   explicit AdaDeltaSolver(const string& param_file)
-      : SGDSolver<Dtype>(param_file) { AdaDeltaPreSolve(); }
+      : SGDSolver<Dtype,Mtype>(param_file) { AdaDeltaPreSolve(); }
 
  protected:
   void AdaDeltaPreSolve();
@@ -318,13 +275,13 @@
  * [1] D. P. Kingma and J. L. Ba, "ADAM: A Method for Stochastic Optimization."
  *     arXiv preprint arXiv:1412.6980v8 (2014).
  */
-template <typename Dtype>
-class AdamSolver : public SGDSolver<Dtype> {
+template <typename Dtype, typename Mtype>
+class AdamSolver : public SGDSolver<Dtype,Mtype> {
  public:
   explicit AdamSolver(const SolverParameter& param)
-      : SGDSolver<Dtype>(param) { AdamPreSolve();}
+      : SGDSolver<Dtype,Mtype>(param) { AdamPreSolve();}
   explicit AdamSolver(const string& param_file)
-      : SGDSolver<Dtype>(param_file) { AdamPreSolve(); }
+      : SGDSolver<Dtype,Mtype>(param_file) { AdamPreSolve(); }
 
  protected:
   void AdamPreSolve();
@@ -333,35 +290,23 @@
   DISABLE_COPY_AND_ASSIGN(AdamSolver);
 };
 
-template <typename Dtype>
-Solver<Dtype>* GetSolver(const SolverParameter& param) {
-=======
-template <typename Dtype, typename Mtype>
-Solver<Dtype,Mtype>* GetSolver(const SolverParameter& param) {
->>>>>>> 444a3ab3
+template <typename Dtype, typename Mtype>
+Solver<Dtype, Mtype>* GetSolver(const SolverParameter& param) {
   SolverParameter_SolverType type = param.solver_type();
 
   switch (type) {
   case SolverParameter_SolverType_SGD:
-<<<<<<< HEAD
-    return new SGDSolver<Dtype>(param);
-  case SolverParameter_SolverType_NESTEROV:
-    return new NesterovSolver<Dtype>(param);
-  case SolverParameter_SolverType_ADAGRAD:
-    return new AdaGradSolver<Dtype>(param);
-  case SolverParameter_SolverType_RMSPROP:
-    return new RMSPropSolver<Dtype>(param);
-  case SolverParameter_SolverType_ADADELTA:
-    return new AdaDeltaSolver<Dtype>(param);
-  case SolverParameter_SolverType_ADAM:
-    return new AdamSolver<Dtype>(param);
-=======
       return new SGDSolver<Dtype,Mtype>(param);
   case SolverParameter_SolverType_NESTEROV:
       return new NesterovSolver<Dtype,Mtype>(param);
   case SolverParameter_SolverType_ADAGRAD:
       return new AdaGradSolver<Dtype,Mtype>(param);
->>>>>>> 444a3ab3
+  case SolverParameter_SolverType_RMSPROP:
+    return new RMSPropSolver<Dtype,Mtype>(param);
+  case SolverParameter_SolverType_ADADELTA:
+    return new AdaDeltaSolver<Dtype,Mtype>(param);
+  case SolverParameter_SolverType_ADAM:
+    return new AdamSolver<Dtype,Mtype>(param);
   default:
     LOG(FATAL) << "Unknown SolverType: " << type;
   }
