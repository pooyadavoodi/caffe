#ifndef CAFFE_UTIL_MATH_FUNCTIONS_H_
#define CAFFE_UTIL_MATH_FUNCTIONS_H_

#include <stdint.h>
#include <cmath>  // for std::fabs and std::signbit

#include "glog/logging.h"

#include "caffe/common.hpp"
#include "caffe/util/device_alternate.hpp"
#include "caffe/util/mkl_alternate.hpp"
#include "caffe/util/get.hpp"

namespace caffe {

template <typename T_IN, typename T_OUT>
void caffe_cpu_convert(const size_t N, const T_IN *in, T_OUT *out)
{
  for (size_t i = 0; i < N; ++i) {
    out[i] = Get<T_OUT>(in[i]);
  }
}

// Caffe gemm provides a simpler interface to the gemm functions, with the
// limitation that the data has to be contiguous in memory.
template <typename Dtype, typename Mtype>
void caffe_cpu_gemm(const CBLAS_TRANSPOSE TransA,
    const CBLAS_TRANSPOSE TransB, const int M, const int N, const int K,
    const Mtype alpha, const Dtype* A, const Dtype* B, const Mtype beta,
    Dtype* C);

template <typename Dtype, typename Mtype>
void caffe_cpu_gemv(const CBLAS_TRANSPOSE TransA, const int M, const int N,
    const Mtype alpha, const Dtype* A, const Dtype* x, const Mtype beta,
    Dtype* y);

template <typename Dtype, typename Mtype>
void caffe_axpy(const int N, const Mtype alpha, const Dtype* X,
    Dtype* Y);

template <typename Dtype, typename Mtype>
void caffe_cpu_axpby(const int N, const Mtype alpha, const Dtype* X,
    const Mtype beta, Dtype* Y);

template <typename Dtype, typename Mtype>
void caffe_copy(const int N, const Dtype *X, Dtype *Y);

template <typename Dtype, typename Mtype>
void caffe_set(const int N, const Mtype alpha, Dtype *X);

inline void caffe_memset(const size_t N, const int alpha, void* X) {
  memset(X, alpha, N);  // NOLINT(caffe/alt_fn)
}

template <typename Dtype, typename Mtype>
void caffe_add_scalar(const int N, const Mtype alpha, Dtype *X);

template <typename Dtype, typename Mtype>
void caffe_scal(const int N, const Mtype alpha, Dtype *X);

template <typename Dtype, typename Mtype>
void caffe_sqr(const int N, const Dtype* a, Dtype* y);

template <typename Dtype, typename Mtype>
void caffe_add(const int N, const Dtype* a, const Dtype* b, Dtype* y);

template <typename Dtype, typename Mtype>
void caffe_sub(const int N, const Dtype* a, const Dtype* b, Dtype* y);

template <typename Dtype, typename Mtype>
void caffe_mul(const int N, const Dtype* a, const Dtype* b, Dtype* y);

template <typename Dtype, typename Mtype>
void caffe_div(const int N, const Dtype* a, const Dtype* b, Dtype* y);

template <typename Dtype, typename Mtype>
void caffe_powx(const int n, const Dtype* a, const Mtype b, Dtype* y);

unsigned int caffe_rng_rand();

template <typename Dtype, typename Mtype>
Dtype caffe_nextafter(const Dtype b);

template <typename Dtype, typename Mtype>
void caffe_rng_uniform(const int n, const Mtype a, const Mtype b, Dtype* r);

template <typename Dtype, typename Mtype>
void caffe_rng_gaussian(const int n, const Mtype mu, const Mtype sigma,
                        Dtype* r);

template <typename Dtype, typename Mtype>
void caffe_rng_bernoulli(const int n, const Mtype p, int* r);

template <typename Dtype, typename Mtype>
void caffe_rng_bernoulli(const int n, const Mtype p, unsigned int* r);

template <typename Dtype, typename Mtype>
void caffe_exp(const int n, const Dtype* a, Dtype* y);

<<<<<<< HEAD
template <typename Dtype>
void caffe_log(const int n, const Dtype* a, Dtype* y);

template <typename Dtype>
=======
template <typename Dtype, typename Mtype>
>>>>>>> 444a3ab3
void caffe_abs(const int n, const Dtype* a, Dtype* y);

template <typename Dtype, typename Mtype>
Mtype caffe_cpu_dot(const int n, const Dtype* x, const Dtype* y);

template <typename Dtype, typename Mtype>
Mtype caffe_cpu_strided_dot(const int n, const Dtype* x, const int incx,
    const Dtype* y, const int incy);

template <typename Dtype, typename Mtype>
int caffe_cpu_hamming_distance(const int n, const Dtype* x, const Dtype* y);

// Returns the sum of the absolute values of the elements of vector x
template <typename Dtype, typename Mtype>
Mtype caffe_cpu_asum(const int n, const Dtype* x);

// the branchless, type-safe version from
// http://stackoverflow.com/questions/1903954/is-there-a-standard-sign-function-signum-sgn-in-c-c
template<typename Dtype, typename Mtype>
inline int8_t caffe_sign(Mtype val) {
  return (Mtype(0) < val) - (val < Mtype(0));
}

// The following two macros are modifications of DEFINE_VSL_UNARY_FUNC
//   in include/caffe/util/mkl_alternate.hpp authored by @Rowland Depp.
// Please refer to commit 7e8ef25c7 of the boost-eigen branch.
// Git cherry picking that commit caused a conflict hard to resolve and
//   copying that file in convenient for code reviewing.
// So they have to be pasted here temporarily.
#define DEFINE_CAFFE_CPU_UNARY_FUNC(name, operation) \
  template<typename Dtype, typename Mtype> \
  void caffe_cpu_##name(const int n, const Dtype* x, Dtype* y) { \
    CHECK_GT(n, 0); CHECK(x); CHECK(y); \
    for (int i = 0; i < n; ++i) { \
      operation; \
    } \
  }

// output is 1 for the positives, 0 for zero, and -1 for the negatives
#define TYPE Dtype,Mtype
DEFINE_CAFFE_CPU_UNARY_FUNC(sign, y[i] = Get<Dtype>(caffe_sign<TYPE>(Get<Mtype>(x[i]))));

// This returns a nonzero value if the input has its sign bit set.
// The name sngbit is meant to avoid conflicts with std::signbit in the macro.
// The extra parens are needed because CUDA < 6.5 defines signbit as a macro,
// and we don't want that to expand here when CUDA headers are also included.
DEFINE_CAFFE_CPU_UNARY_FUNC(sgnbit, \
    y[i] = Get<Dtype>(static_cast<int>(std::signbit(Get<double>(x[i])))));

DEFINE_CAFFE_CPU_UNARY_FUNC(fabs, y[i] = std::fabs(x[i]));

template <typename Dtype, typename Mtype>
void caffe_cpu_scale(const int n, const Mtype alpha, const Dtype *x, Dtype* y);

#ifndef CPU_ONLY  // GPU

// Decaf gpu gemm provides an interface that is almost the same as the cpu
// gemm function - following the c convention and calling the fortran-order
// gpu code under the hood.
template <typename Dtype, typename Mtype>
void caffe_gpu_gemm(const CBLAS_TRANSPOSE TransA,
    const CBLAS_TRANSPOSE TransB, const int M, const int N, const int K,
    const Mtype alpha, const Dtype* A, const Dtype* B, const Mtype beta,
    Dtype* C);

template <typename Dtype, typename Mtype>
void caffe_gpu_gemv(const CBLAS_TRANSPOSE TransA, const int M, const int N,
    const Mtype alpha, const Dtype* A, const Dtype* x, const Mtype beta,
    Dtype* y);

template <typename Dtype, typename Mtype>
void caffe_gpu_axpy(const int N, const Mtype alpha, const Dtype* X,
    Dtype* Y);

template <typename Dtype, typename Mtype>
void caffe_gpu_axpby(const int N, const Mtype alpha, const Dtype* X,
    const Mtype beta, Dtype* Y);

void caffe_gpu_memcpy(const size_t N, const void *X, void *Y);

template <typename Dtype, typename Mtype>
void caffe_gpu_set(const int N, const Mtype alpha, Dtype *X);

inline void caffe_gpu_memset(const size_t N, const int alpha, void* X) {
#ifndef CPU_ONLY
  CUDA_CHECK(cudaMemset(X, alpha, N));  // NOLINT(caffe/alt_fn)
#else
  NO_GPU;
#endif
}

template <typename Dtype, typename Mtype>
void caffe_gpu_add_scalar(const int N, const Mtype alpha, Dtype *X);

template <typename Dtype, typename Mtype>
void caffe_gpu_scal(const int N, const Mtype alpha, Dtype *X);

template <typename Dtype, typename Mtype>
void caffe_gpu_add(const int N, const Dtype* a, const Dtype* b, Dtype* y);

template <typename Dtype, typename Mtype>
void caffe_gpu_sub(const int N, const Dtype* a, const Dtype* b, Dtype* y);

template <typename Dtype, typename Mtype>
void caffe_gpu_mul(const int N, const Dtype* a, const Dtype* b, Dtype* y);

template <typename Dtype, typename Mtype>
void caffe_gpu_div(const int N, const Dtype* a, const Dtype* b, Dtype* y);

template <typename Dtype, typename Mtype>
void caffe_gpu_abs(const int n, const Dtype* a, Dtype* y);

template <typename Dtype, typename Mtype>
void caffe_gpu_exp(const int n, const Dtype* a, Dtype* y);

<<<<<<< HEAD
template <typename Dtype>
void caffe_gpu_log(const int n, const Dtype* a, Dtype* y);

template <typename Dtype>
void caffe_gpu_powx(const int n, const Dtype* a, const Dtype b, Dtype* y);
=======
template <typename Dtype, typename Mtype>
void caffe_gpu_powx(const int n, const Dtype* a, const Mtype b, Dtype* y);
>>>>>>> 444a3ab3

// caffe_gpu_rng_uniform with two arguments generates integers in the range
// [0, UINT_MAX].
void caffe_gpu_rng_uniform(const int n, unsigned int* r);

// caffe_gpu_rng_uniform with four arguments generates floats in the range
// (a, b] (strictly greater than a, less than or equal to b) due to the
// specification of curandGenerateUniform.  With a = 0, b = 1, just calls
// curandGenerateUniform; with other limits will shift and scale the outputs
// appropriately after calling curandGenerateUniform.
template <typename Dtype, typename Mtype>
void caffe_gpu_rng_uniform(const int n, const Mtype a, const Mtype b, Dtype* r);

template <typename Dtype, typename Mtype>
void caffe_gpu_rng_gaussian(const int n, const Mtype mu, const Mtype sigma,
                            Dtype* r);

template <typename Dtype, typename Mtype>
void caffe_gpu_rng_bernoulli(const int n, const Mtype p, int* r);

template <typename Dtype, typename Mtype>
void caffe_gpu_dot(const int n, const Dtype* x, const Dtype* y, Mtype* out);

template <typename Dtype, typename Mtype>
uint32_t caffe_gpu_hamming_distance(const int n, const Dtype* x,
                                    const Dtype* y);

template <typename Dtype, typename Mtype>
void caffe_gpu_asum(const int n, const Dtype* x, Mtype* y);

template<typename Dtype, typename Mtype>
void caffe_gpu_sign(const int n, const Dtype* x, Dtype* y);

template<typename Dtype, typename Mtype>
void caffe_gpu_sgnbit(const int n, const Dtype* x, Dtype* y);

template <typename Dtype, typename Mtype>
void caffe_gpu_fabs(const int n, const Dtype* x, Dtype* y);

template <typename Dtype, typename Mtype>
void caffe_gpu_scale(const int n, const Mtype alpha, const Dtype *x, Dtype* y);

#define DEFINE_AND_INSTANTIATE_GPU_UNARY_FUNC(name, operation) \
template<typename Dtype, typename Mtype> \
__global__ void name##_kernel(const int n, const Dtype* x, Dtype* y) { \
  CUDA_KERNEL_LOOP(index, n) { \
    operation; \
  } \
} \
template <> \
void caffe_gpu_##name<float,float>(const int n, const float* x, float* y) { \
  /* NOLINT_NEXT_LINE(whitespace/operators) */ \
  name##_kernel<float,float><<<CAFFE_GET_BLOCKS(n), CAFFE_CUDA_NUM_THREADS>>>( \
      n, x, y); \
} \
template <> \
void caffe_gpu_##name<double,double>(const int n, const double* x, double* y) { \
  /* NOLINT_NEXT_LINE(whitespace/operators) */ \
  name##_kernel<double,double><<<CAFFE_GET_BLOCKS(n), CAFFE_CUDA_NUM_THREADS>>>( \
      n, x, y); \
} \
template <> \
void caffe_gpu_##name<half,float>(const int n, const half* x, half* y) { \
  /* NOLINT_NEXT_LINE(whitespace/operators) */ \
  name##_kernel<half,float><<<CAFFE_GET_BLOCKS(n), CAFFE_CUDA_NUM_THREADS>>>( \
      n, x, y); \
}

#endif  // !CPU_ONLY

}  // namespace caffe

#endif  // CAFFE_UTIL_MATH_FUNCTIONS_H_<|MERGE_RESOLUTION|>--- conflicted
+++ resolved
@@ -78,7 +78,7 @@
 
 unsigned int caffe_rng_rand();
 
-template <typename Dtype, typename Mtype>
+template <typename Dtype>
 Dtype caffe_nextafter(const Dtype b);
 
 template <typename Dtype, typename Mtype>
@@ -97,14 +97,10 @@
 template <typename Dtype, typename Mtype>
 void caffe_exp(const int n, const Dtype* a, Dtype* y);
 
-<<<<<<< HEAD
 template <typename Dtype>
 void caffe_log(const int n, const Dtype* a, Dtype* y);
 
 template <typename Dtype>
-=======
-template <typename Dtype, typename Mtype>
->>>>>>> 444a3ab3
 void caffe_abs(const int n, const Dtype* a, Dtype* y);
 
 template <typename Dtype, typename Mtype>
@@ -220,16 +216,11 @@
 template <typename Dtype, typename Mtype>
 void caffe_gpu_exp(const int n, const Dtype* a, Dtype* y);
 
-<<<<<<< HEAD
 template <typename Dtype>
 void caffe_gpu_log(const int n, const Dtype* a, Dtype* y);
 
-template <typename Dtype>
-void caffe_gpu_powx(const int n, const Dtype* a, const Dtype b, Dtype* y);
-=======
 template <typename Dtype, typename Mtype>
 void caffe_gpu_powx(const int n, const Dtype* a, const Mtype b, Dtype* y);
->>>>>>> 444a3ab3
 
 // caffe_gpu_rng_uniform with two arguments generates integers in the range
 // [0, UINT_MAX].
