#ifndef CAFFE_UTIL_DEVICE_ALTERNATE_H_
#define CAFFE_UTIL_DEVICE_ALTERNATE_H_

#ifdef CPU_ONLY  // CPU-only Caffe.

#include <vector>

// Stub out GPU calls as unavailable.

#define NO_GPU LOG(FATAL) << "Cannot use GPU in CPU-only Caffe: check mode."

#define STUB_GPU(classname) \
template <typename Dtype, typename Mtype> \
void classname<Dtype,Mtype>::Forward_gpu(const vector<Blob<Dtype,Mtype>*>& bottom, \
    const vector<Blob<Dtype,Mtype>*>& top) { NO_GPU; } \
template <typename Dtype, typename Mtype> \
void classname<Dtype,Mtype>::Backward_gpu(const vector<Blob<Dtype,Mtype>*>& top, \
    const vector<bool>& propagate_down, \
    const vector<Blob<Dtype,Mtype>*>& bottom) { NO_GPU; } \

#define STUB_GPU_FORWARD(classname, funcname) \
template <typename Dtype, typename Mtype> \
void classname<Dtype,Mtype>::funcname##_##gpu(const vector<Blob<Dtype,Mtype>*>& bottom, \
    const vector<Blob<Dtype,Mtype>*>& top) { NO_GPU; } \

#define STUB_GPU_BACKWARD(classname, funcname) \
template <typename Dtype, typename Mtype> \
void classname<Dtype,Mtype>::funcname##_##gpu(const vector<Blob<Dtype,Mtype>*>& top, \
    const vector<bool>& propagate_down, \
    const vector<Blob<Dtype,Mtype>*>& bottom) { NO_GPU; } \

#else  // Normal GPU + CPU Caffe.

#include <cublas_v2.h>
#include <cuda.h>
#include <cuda_runtime.h>
#include <curand.h>
#include <driver_types.h>  // cuda driver types
#ifdef USE_CUDNN  // cuDNN acceleration library.
#include "caffe/util/cudnn.hpp"
#endif

//
// CUDA macros
//

// CUDA: various checks for different function calls.
#define CUDA_CHECK(condition) \
  /* Code block avoids redefinition of cudaError_t error */ \
  do { \
    cudaError_t error = condition; \
    CHECK_EQ(error, cudaSuccess) << " " << cudaGetErrorString(error); \
  } while (0)

#define CUBLAS_CHECK(condition) \
  do { \
    cublasStatus_t status = condition; \
    CHECK_EQ(status, CUBLAS_STATUS_SUCCESS) << " " \
      << caffe::cublasGetErrorString(status); \
  } while (0)

#define CURAND_CHECK(condition) \
  do { \
    curandStatus_t status = condition; \
    CHECK_EQ(status, CURAND_STATUS_SUCCESS) << " " \
      << caffe::curandGetErrorString(status); \
  } while (0)

#ifdef USE_CNMEM

#define CNMEM_CHECK(condition) \
  do { \
    cnmemStatus_t status = condition; \
    CHECK_EQ(status, CNMEM_STATUS_SUCCESS) << " " \
      << cnmemGetErrorString(status); \
  } while (0)
<<<<<<< HEAD
#else
#define CNMEM_CHECK(condition)
=======

>>>>>>> 350658de
#endif

// CUDA: grid stride looping
#define CUDA_KERNEL_LOOP(i, n) \
  for (int i = blockIdx.x * blockDim.x + threadIdx.x; \
       i < (n); \
       i += blockDim.x * gridDim.x)

// CUDA: check for error after kernel execution and exit loudly if there is one.
#define CUDA_POST_KERNEL_CHECK CUDA_CHECK(cudaPeekAtLastError())

namespace caffe {

// CUDA: library error reporting.
const char* cublasGetErrorString(cublasStatus_t error);
const char* curandGetErrorString(curandStatus_t error);

// CUDA: thread number configuration.
// Use 1024 threads per block, which requires cuda sm_2x or above,
// or fall back to attempt compatibility (best of luck to you).
#if __CUDA_ARCH__ >= 200
    const int CAFFE_CUDA_NUM_THREADS = 1024;
#else
    const int CAFFE_CUDA_NUM_THREADS = 512;
#endif

// CUDA: number of blocks for threads.
inline int CAFFE_GET_BLOCKS(const int N) {
  return (N + CAFFE_CUDA_NUM_THREADS - 1) / CAFFE_CUDA_NUM_THREADS;
}

}  // namespace caffe

#endif  // CPU_ONLY

#endif  // CAFFE_UTIL_DEVICE_ALTERNATE_H_<|MERGE_RESOLUTION|>--- conflicted
+++ resolved
@@ -74,12 +74,19 @@
     CHECK_EQ(status, CNMEM_STATUS_SUCCESS) << " " \
       << cnmemGetErrorString(status); \
   } while (0)
-<<<<<<< HEAD
 #else
 #define CNMEM_CHECK(condition)
-=======
+#endif
 
->>>>>>> 350658de
+#ifdef USE_CNMEM
+
+#define CNMEM_CHECK(condition) \
+  do { \
+    cnmemStatus_t status = condition; \
+    CHECK_EQ(status, CNMEM_STATUS_SUCCESS) << " " \
+      << cnmemGetErrorString(status); \
+  } while (0)
+
 #endif
 
 // CUDA: grid stride looping
