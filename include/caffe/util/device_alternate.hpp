#ifndef CAFFE_UTIL_DEVICE_ALTERNATE_H_
#define CAFFE_UTIL_DEVICE_ALTERNATE_H_

#ifdef CPU_ONLY  // CPU-only Caffe.

#include <vector>

// Stub out GPU calls as unavailable.

#define NO_GPU LOG(FATAL) << "Cannot use GPU in CPU-only Caffe: check mode."

#define STUB_GPU(classname) \
template <typename Dtype, typename Mtype> \
void classname<Dtype,Mtype>::Forward_gpu(const vector<Blob<Dtype,Mtype>*>& bottom, \
    const vector<Blob<Dtype,Mtype>*>& top) { NO_GPU; } \
template <typename Dtype, typename Mtype> \
void classname<Dtype,Mtype>::Backward_gpu(const vector<Blob<Dtype,Mtype>*>& top, \
    const vector<bool>& propagate_down, \
    const vector<Blob<Dtype,Mtype>*>& bottom) { NO_GPU; } \

#define STUB_GPU_FORWARD(classname, funcname) \
template <typename Dtype, typename Mtype> \
void classname<Dtype,Mtype>::funcname##_##gpu(const vector<Blob<Dtype,Mtype>*>& bottom, \
    const vector<Blob<Dtype,Mtype>*>& top) { NO_GPU; } \

#define STUB_GPU_BACKWARD(classname, funcname) \
template <typename Dtype, typename Mtype> \
void classname<Dtype,Mtype>::funcname##_##gpu(const vector<Blob<Dtype,Mtype>*>& top, \
    const vector<bool>& propagate_down, \
    const vector<Blob<Dtype,Mtype>*>& bottom) { NO_GPU; } \

#else  // Normal GPU + CPU Caffe.

#include <cublas_v2.h>
#include <cuda.h>
#include <cuda_runtime.h>
#include <curand.h>
#include <driver_types.h>  // cuda driver types
#ifdef USE_CUDNN  // cuDNN acceleration library.
#include "caffe/util/cudnn.hpp"
#endif

//
// CUDA macros
//

// CUDA: various checks for different function calls.
#define CUDA_CHECK(condition) \
  /* Code block avoids redefinition of cudaError_t error */ \
  do { \
    cudaError_t error = condition; \
    CHECK_EQ(error, cudaSuccess) << " " << cudaGetErrorString(error); \
  } while (0)

#define CUBLAS_CHECK(condition) \
  do { \
    cublasStatus_t status = condition; \
    CHECK_EQ(status, CUBLAS_STATUS_SUCCESS) << " " \
      << caffe::cublasGetErrorString(status); \
  } while (0)

#define CURAND_CHECK(condition) \
  do { \
    curandStatus_t status = condition; \
    CHECK_EQ(status, CURAND_STATUS_SUCCESS) << " " \
      << caffe::curandGetErrorString(status); \
  } while (0)

#ifdef USE_CNMEM

#define CNMEM_CHECK(condition) \
  do { \
    cnmemStatus_t status = condition; \
    CHECK_EQ(status, CNMEM_STATUS_SUCCESS) << " " \
      << cnmemGetErrorString(status); \
  } while (0)
#else
#define CNMEM_CHECK(condition)
<<<<<<< HEAD
#endif

#ifdef USE_CNMEM

#define CNMEM_CHECK(condition) \
  do { \
    cnmemStatus_t status = condition; \
    CHECK_EQ(status, CNMEM_STATUS_SUCCESS) << " " \
      << cnmemGetErrorString(status); \
  } while (0)

=======
>>>>>>> 94054363
#endif

// CUDA: grid stride looping
#define CUDA_KERNEL_LOOP(i, n) \
  for (int i = blockIdx.x * blockDim.x + threadIdx.x; \
       i < (n); \
       i += blockDim.x * gridDim.x)

// CUDA: check for error after kernel execution and exit loudly if there is one.
#define CUDA_POST_KERNEL_CHECK CUDA_CHECK(cudaPeekAtLastError())

namespace caffe {

// CUDA: library error reporting.
const char* cublasGetErrorString(cublasStatus_t error);
const char* curandGetErrorString(curandStatus_t error);

// CUDA: thread number configuration.
// Use 1024 threads per block, which requires cuda sm_2x or above,
// or fall back to attempt compatibility (best of luck to you).
#if __CUDA_ARCH__ >= 200
    const int CAFFE_CUDA_NUM_THREADS = 1024;
#else
    const int CAFFE_CUDA_NUM_THREADS = 512;
#endif

// CUDA: number of blocks for threads.
inline int CAFFE_GET_BLOCKS(const int N) {
  return (N + CAFFE_CUDA_NUM_THREADS - 1) / CAFFE_CUDA_NUM_THREADS;
}

}  // namespace caffe

#endif  // CPU_ONLY

#endif  // CAFFE_UTIL_DEVICE_ALTERNATE_H_<|MERGE_RESOLUTION|>--- conflicted
+++ resolved
@@ -76,20 +76,6 @@
   } while (0)
 #else
 #define CNMEM_CHECK(condition)
-<<<<<<< HEAD
-#endif
-
-#ifdef USE_CNMEM
-
-#define CNMEM_CHECK(condition) \
-  do { \
-    cnmemStatus_t status = condition; \
-    CHECK_EQ(status, CNMEM_STATUS_SUCCESS) << " " \
-      << cnmemGetErrorString(status); \
-  } while (0)
-
-=======
->>>>>>> 94054363
 #endif
 
 // CUDA: grid stride looping
