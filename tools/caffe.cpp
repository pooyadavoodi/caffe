--- conflicted
+++ resolved
@@ -24,21 +24,11 @@
 using caffe::Timer;
 using caffe::vector;
 using std::ostringstream;
-<<<<<<< HEAD
 using caffe::MemoryHandlerActivator;
-
 DEFINE_string(gpu, "",
     "Optional; run in GPU mode on given device IDs separated by ','."
     "Use '-gpu all' to run on all available GPUs. The effective training "
     "batch size is multiplied by the number of devices.");
-=======
-
-DEFINE_int32(gpu, -1,
-    "Run in GPU mode on given device ID (Legacy switch, use -gpus).");
-DEFINE_string(gpus, "",
-    "Run in GPU mode on given device IDs separated by ','."
-    "Use '-gpus all' to run on all available GPUs.");
->>>>>>> 444a3ab3
 DEFINE_string(solver, "",
     "The solver definition protocol buffer text file.");
 DEFINE_string(model, "",
@@ -89,14 +79,7 @@
 
 // Parse GPU ids or use all available devices
 static void get_gpus(vector<int>* gpus) {
-<<<<<<< HEAD
   if (FLAGS_gpu == "all") {
-=======
-  if (FLAGS_gpu >= 0) {
-    FLAGS_gpus = "" + boost::lexical_cast<string>(FLAGS_gpu);
-  }
-  if (FLAGS_gpus == "all") {
->>>>>>> 444a3ab3
     int count = 0;
 #ifndef CPU_ONLY
     CUDA_CHECK(cudaGetDeviceCount(&count));
@@ -106,15 +89,9 @@
     for (int i = 0; i < count; ++i) {
       gpus->push_back(i);
     }
-<<<<<<< HEAD
   } else if (FLAGS_gpu.size()) {
     vector<string> strings;
     boost::split(strings, FLAGS_gpu, boost::is_any_of(","));
-=======
-  } else if (FLAGS_gpus.size()) {
-    vector<string> strings;
-    boost::split(strings, FLAGS_gpus, boost::is_any_of(","));
->>>>>>> 444a3ab3
     for (int i = 0; i < strings.size(); ++i) {
       gpus->push_back(boost::lexical_cast<int>(strings[i]));
     }
@@ -131,11 +108,7 @@
 
 // Device Query: show diagnostic information for a GPU device.
 int device_query() {
-<<<<<<< HEAD
   LOG(INFO) << "Querying GPUs " << FLAGS_gpu;
-=======
-  LOG(INFO) << "Querying GPUs " << FLAGS_gpus;
->>>>>>> 444a3ab3
   vector<int> gpus;
   get_gpus(&gpus);
   for (int i = 0; i < gpus.size(); ++i) {
@@ -188,7 +161,6 @@
 
   // If the gpus flag is not provided, allow the mode and device to be set
   // in the solver prototxt.
-<<<<<<< HEAD
   if (FLAGS_gpu.size() == 0
       && solver_param.solver_mode() == caffe::SolverParameter_SolverMode_GPU) {
       if (solver_param.has_device_id()) {
@@ -197,21 +169,12 @@
       } else {  // Set default GPU if unspecified
           FLAGS_gpu = "" + boost::lexical_cast<string>(0);
       }
-=======
-  if (FLAGS_gpu < 0 && FLAGS_gpus.size() == 0
-      && solver_param.solver_mode() == caffe::SolverParameter_SolverMode_GPU
-      && solver_param.has_device_id()) {
-    FLAGS_gpus = "" + boost::lexical_cast<string>(solver_param.device_id());
->>>>>>> 444a3ab3
   }
 
   vector<int> gpus;
   get_gpus(&gpus);
   if (gpus.size() == 0) {
-<<<<<<< HEAD
     LOG(INFO) << "Use CPU.";
-=======
->>>>>>> 444a3ab3
     Caffe::set_mode(Caffe::CPU);
   } else {
     ostringstream s;
@@ -233,12 +196,8 @@
         GetRequestedAction(FLAGS_sigint_effect),
         GetRequestedAction(FLAGS_sighup_effect));
 
-<<<<<<< HEAD
-  shared_ptr<caffe::Solver<float> >
-    solver(caffe::GetSolver<float>(solver_param));
-=======
-  shared_ptr<Solver<float,float> > solver(caffe::GetSolver<float,float>(solver_param));
->>>>>>> 444a3ab3
+  shared_ptr<caffe::Solver<float,float> >
+    solver(caffe::GetSolver<float,float>(solver_param));
 
   solver->SetActionFunction(signal_handler.GetActionFunction());
 
@@ -250,12 +209,8 @@
   }
 
   if (gpus.size() > 1) {
-<<<<<<< HEAD
-    caffe::P2PSync<float> sync(solver, NULL, solver->param());
+    caffe::P2PSync<float,float> sync(solver, NULL, solver->param());
     sync.run(gpus);
-=======
-    caffe::P2PSync<float,float>::run(solver, gpus);
->>>>>>> 444a3ab3
   } else {
     LOG(INFO) << "Starting Optimization";
     solver->Solve();
